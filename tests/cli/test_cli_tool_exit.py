--- conflicted
+++ resolved
@@ -13,11 +13,8 @@
 The fix ensures db.shutdown_db() is called before asyncio.run() returns.
 """
 
-<<<<<<< HEAD
 import os
-=======
 import platform
->>>>>>> a4000f64
 import subprocess
 import sys
 
@@ -94,12 +91,8 @@
                 [sys.executable, "-c", code],
                 capture_output=True,
                 text=True,
-<<<<<<< HEAD
-                timeout=30.0,
+                timeout=SUBPROCESS_TIMEOUT,
                 env=env,
-=======
-                timeout=SUBPROCESS_TIMEOUT,
->>>>>>> a4000f64
             )
             assert "OK" in result.stdout, f"Unexpected output: {result.stdout}"
         except subprocess.TimeoutExpired:
