"""Tests for the project CLI commands."""

import os
from unittest.mock import patch, MagicMock
from typer.testing import CliRunner

from basic_memory.cli.main import app as cli_app


@patch("basic_memory.cli.commands.project.asyncio.run")
def test_project_list_command(mock_run, cli_env):
    """Test the 'project list' command with mocked API."""
    # Mock the API response
    mock_response = MagicMock()
    mock_response.status_code = 200
    mock_response.json.return_value = {
        "projects": [{"name": "test", "path": "/path/to/test", "is_default": True}],
        "default_project": "test",
        "current_project": "test",
    }
    mock_run.return_value = mock_response

    runner = CliRunner()
    result = runner.invoke(cli_app, ["project", "list"])

    # Just verify it runs without exception
    assert result.exit_code == 0


@patch("basic_memory.cli.commands.project.asyncio.run")
def test_project_add_command(mock_run, cli_env):
    """Test the 'project add' command with mocked API."""
    # Mock the API response
    mock_response = MagicMock()
    mock_response.status_code = 200
    mock_response.json.return_value = {
        "message": "Project 'test-project' added successfully",
        "status": "success",
        "default": False,
    }
    mock_run.return_value = mock_response

    runner = CliRunner()
    result = runner.invoke(cli_app, ["project", "add", "test-project", "/path/to/project"])

    # Just verify it runs without exception
    assert result.exit_code == 0


@patch("basic_memory.cli.commands.project.asyncio.run")
def test_project_remove_command(mock_run, cli_env):
    """Test the 'project remove' command with mocked API."""
    # Mock the API response
    mock_response = MagicMock()
    mock_response.status_code = 200
    mock_response.json.return_value = {
        "message": "Project 'test-project' removed successfully",
        "status": "success",
        "default": False,
    }
    mock_run.return_value = mock_response

    runner = CliRunner()
    result = runner.invoke(cli_app, ["project", "remove", "test-project"])

    # Just verify it runs without exception
    assert result.exit_code == 0


@patch("basic_memory.cli.commands.project.asyncio.run")
@patch("importlib.reload")
def test_project_default_command(mock_reload, mock_run, cli_env):
    """Test the 'project default' command with mocked API."""
    # Mock the API response
    mock_response = MagicMock()
    mock_response.status_code = 200
    mock_response.json.return_value = {
        "message": "Project 'test-project' set as default successfully",
        "status": "success",
        "default": True,
    }
    mock_run.return_value = mock_response

    # Mock necessary config methods to have the test-project handled
    # Patching call_put directly since it's imported at the module level

    # Patch the os.environ for checking
    # On Windows, preserve USERPROFILE to allow home directory detection
    env_vars = {}
    if os.name == "nt" and "USERPROFILE" in os.environ:
        env_vars["USERPROFILE"] = os.environ["USERPROFILE"]

    with patch.dict(os.environ, env_vars, clear=True):
        # Patch ConfigManager.set_default_project to prevent validation error
        with patch("basic_memory.config.ConfigManager.set_default_project"):
            runner = CliRunner()
            result = runner.invoke(cli_app, ["project", "default", "test-project"])

            # Just verify it runs without exception and environment is set
            assert result.exit_code == 0


@patch("basic_memory.cli.commands.project.asyncio.run")
def test_project_sync_command(mock_run, cli_env):
    """Test the 'project sync' command with mocked API."""
    # Mock the API response
    mock_response = MagicMock()
    mock_response.status_code = 200
    mock_response.json.return_value = {
        "message": "Projects synchronized successfully between configuration and database",
        "status": "success",
        "default": False,
    }
    mock_run.return_value = mock_response

    runner = CliRunner()
    result = runner.invoke(cli_app, ["project", "sync-config"])

    # Just verify it runs without exception
    assert result.exit_code == 0


@patch("basic_memory.cli.commands.project.asyncio.run")
def test_project_failure_exits_with_error(mock_run, cli_env):
    """Test that CLI commands properly exit with error code on API failures."""
    # Mock an exception being raised
    mock_run.side_effect = Exception("API server not running")

    runner = CliRunner()

    # Test various commands for proper error handling
    list_result = runner.invoke(cli_app, ["project", "list"])
    add_result = runner.invoke(cli_app, ["project", "add", "test-project", "/path/to/project"])
    remove_result = runner.invoke(cli_app, ["project", "remove", "test-project"])
    default_result = runner.invoke(cli_app, ["project", "default", "test-project"])

    # All should exit with code 1 and show error message
    assert list_result.exit_code == 1
    assert "Error listing projects" in list_result.output

    assert add_result.exit_code == 1
    assert "Error adding project" in add_result.output

    assert remove_result.exit_code == 1
    assert "Error removing project" in remove_result.output

    assert default_result.exit_code == 1
    assert "Error setting default project" in default_result.output


@patch("basic_memory.cli.commands.project.asyncio.run")
def test_project_move_command(mock_run, cli_env):
    """Test the 'project move' command with mocked API."""
    # Mock the API response
    mock_response = MagicMock()
    mock_response.status_code = 200
    mock_response.json.return_value = {
        "message": "Project 'test-project' updated successfully",
        "status": "success",
        "default": False,
    }
    mock_run.return_value = mock_response

    runner = CliRunner()
    result = runner.invoke(cli_app, ["project", "move", "test-project", "/new/path/to/project"])

    # Verify it runs without exception
    assert result.exit_code == 0
    # Verify the important warning message is displayed
    assert "Manual File Movement Required" in result.output
    assert "You must manually move your project files" in result.output
    assert "/new/path/to/project" in result.output


@patch("basic_memory.cli.commands.project.asyncio.run")
def test_project_move_command_failure(mock_run, cli_env):
    """Test the 'project move' command with API failure."""
    # Mock an exception being raised
    mock_run.side_effect = Exception("Project not found")

    runner = CliRunner()
    result = runner.invoke(cli_app, ["project", "move", "nonexistent-project", "/new/path"])

    # Should exit with code 1 and show error message
    assert result.exit_code == 1
<<<<<<< HEAD
    assert "Error moving project" in result.output
=======
    assert "Error moving project" in result.output


@patch("basic_memory.cli.commands.project.call_patch")
@patch("basic_memory.cli.commands.project.session")
def test_project_move_command_uses_permalink(mock_session, mock_call_patch, cli_env):
    """Test that the 'project move' command correctly generates and uses permalink in API call."""
    # Mock the session to return a current project
    mock_session.get_current_project.return_value = "current-project"

    # Mock successful API response
    mock_response = MagicMock()
    mock_response.status_code = 200
    mock_response.json.return_value = {
        "message": "Project 'Test Project Name' updated successfully",
        "status": "success",
        "default": False,
    }
    mock_call_patch.return_value = mock_response

    runner = CliRunner()

    # Test with a project name that needs normalization (spaces, mixed case)
    project_name = "Test Project Name"
    new_path = os.path.join("new", "path", "to", "project")

    result = runner.invoke(cli_app, ["project", "move", project_name, new_path])

    # Verify command executed successfully
    assert result.exit_code == 0

    # Verify call_patch was called with the correct permalink-formatted project name
    mock_call_patch.assert_called_once()
    args, kwargs = mock_call_patch.call_args

    # Check the API endpoint uses the normalized permalink
    expected_endpoint = "/current-project/project/test-project-name"
    assert args[1] == expected_endpoint  # Second argument is the endpoint URL

    # Verify the data contains the resolved path (using same normalization as the function)
    from pathlib import Path

    expected_path = Path(os.path.abspath(os.path.expanduser(new_path))).as_posix()
    expected_data = {"path": expected_path}
    assert kwargs["json"] == expected_data
>>>>>>> ec2fa073
<|MERGE_RESOLUTION|>--- conflicted
+++ resolved
@@ -183,9 +183,6 @@
 
     # Should exit with code 1 and show error message
     assert result.exit_code == 1
-<<<<<<< HEAD
-    assert "Error moving project" in result.output
-=======
     assert "Error moving project" in result.output
 
 
@@ -230,5 +227,4 @@
 
     expected_path = Path(os.path.abspath(os.path.expanduser(new_path))).as_posix()
     expected_data = {"path": expected_path}
-    assert kwargs["json"] == expected_data
->>>>>>> ec2fa073
+    assert kwargs["json"] == expected_data