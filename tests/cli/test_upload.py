--- conflicted
+++ resolved
@@ -327,7 +327,6 @@
         call_args = mock_put.call_args
         assert call_args[0][1] == "/webdav/my-project/subdir/file.txt"
 
-<<<<<<< HEAD
     @pytest.mark.asyncio
     async def test_skips_archive_files(self, tmp_path, capsys):
         """Test that archive files are skipped during upload."""
@@ -376,7 +375,7 @@
         assert "Skipping archive file" in captured.out
         assert "backup.zip" in captured.out
         assert "Skipped 2 archive file(s)" in captured.out
-=======
+
     def test_no_gitignore_skips_gitignore_patterns(self, tmp_path):
         """Test that --no-gitignore flag skips .gitignore patterns."""
         # Create test files
@@ -510,5 +509,4 @@
         assert "[INCLUDE] keep.txt" in captured.out
         assert "[IGNORED] ignore.pyc" in captured.out
         assert "Files that would be uploaded:" in captured.out
-        assert "keep.txt" in captured.out
->>>>>>> 581b7b17
+        assert "keep.txt" in captured.out