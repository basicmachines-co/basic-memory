--- conflicted
+++ resolved
@@ -61,13 +61,8 @@
     )
 
     # Read back should preserve unicode
-<<<<<<< HEAD
-    result = await read_note.fn("test/unicode-test")
+    result = await read_note("test/unicode-test")
     assert normalize_newlines(content) in result
-=======
-    result = await read_note("test/unicode-test")
-    assert content in result
->>>>>>> 63ae9ee0
 
 
 @pytest.mark.asyncio
