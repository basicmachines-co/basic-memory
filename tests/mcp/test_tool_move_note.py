--- conflicted
+++ resolved
@@ -891,20 +891,6 @@
 class TestMoveNoteErrorHandling:
     """Test move note exception handling.
 
-<<<<<<< HEAD
-    @pytest.mark.asyncio
-    async def test_move_note_exception_handling(self):
-        """Test exception handling in move_note."""
-        with patch("basic_memory.mcp.tools.move_note.get_active_project") as mock_get_project:
-            mock_get_project.return_value.id = 1  # Set project ID for v2 API
-            mock_get_project.return_value.project_url = "http://test"
-            mock_get_project.return_value.name = "test-project"
-
-            with patch("basic_memory.mcp.tools.move_note.resolve_entity_id") as mock_resolve:
-                mock_resolve.side_effect = Exception("Entity not found: 'test-note'")
-
-                result = await move_note.fn("test-note", "target/file.md", project="test-project")
-=======
     These are pure unit tests that mock get_client and other dependencies.
     They don't need the database or ASGI app.
     """
@@ -917,7 +903,6 @@
         @asynccontextmanager
         async def mock_get_client():
             yield mock
->>>>>>> 622d37e4
 
         return mock_get_client, mock
 
@@ -950,20 +935,6 @@
     @pytest.mark.asyncio
     async def test_move_note_permission_error_handling(self, mock_client):
         """Test permission error handling in move_note."""
-<<<<<<< HEAD
-        with patch("basic_memory.mcp.tools.move_note.get_active_project") as mock_get_project:
-            mock_get_project.return_value.id = 1  # Set project ID for v2 API
-            mock_get_project.return_value.project_url = "http://test"
-            mock_get_project.return_value.name = "test-project"
-
-            with patch("basic_memory.mcp.tools.move_note.resolve_entity_id") as mock_resolve:
-                mock_resolve.side_effect = Exception("permission denied")
-
-                result = await move_note.fn("test-note", "target/file.md", project="test-project")
-
-                assert isinstance(result, str)
-                assert "# Move Failed - Permission Error" in result
-=======
         mock_get_client, _ = mock_client
 
         with patch("basic_memory.mcp.tools.move_note.get_client", mock_get_client):
@@ -985,5 +956,4 @@
                         )
 
                         assert isinstance(result, str)
-                        assert "# Move Failed - Permission Error" in result
->>>>>>> 622d37e4
+                        assert "# Move Failed - Permission Error" in result