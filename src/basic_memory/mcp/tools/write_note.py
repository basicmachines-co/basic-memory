"""Write note tool for Basic Memory MCP server."""

from typing import List, Union, Optional

from loguru import logger

from basic_memory.mcp.async_client import get_client
from basic_memory.mcp.project_context import get_active_project, add_project_metadata
from basic_memory.mcp.server import mcp
from basic_memory.mcp.tools.utils import call_put
from basic_memory.schemas import EntityResponse
from fastmcp import Context
from basic_memory.schemas.base import Entity
from basic_memory.utils import parse_tags, validate_project_path

# Define TagType as a Union that can accept either a string or a list of strings or None
TagType = Union[List[str], str, None]

# Define TagType as a Union that can accept either a string or a list of strings or None
TagType = Union[List[str], str, None]


@mcp.tool(
    description="Create or update a markdown note. Returns a markdown formatted summary of the semantic content.",
)
async def write_note(
    title: str,
    content: str,
    folder: str,
    project: Optional[str] = None,
<<<<<<< HEAD
    tags=None,
    note_type: str = "note",
=======
    tags: list[str] | str | None = None,
    entity_type: str = "note",
>>>>>>> f0d73988
    context: Context | None = None,
) -> str:
    """Write a markdown note to the knowledge base.

    Creates or updates a markdown note with semantic observations and relations.

    Project Resolution:
    Server resolves projects in this order: Single Project Mode → project parameter → default project.
    If project unknown, use list_memory_projects() or recent_activity() first.

    The content can include semantic observations and relations using markdown syntax:

    Observations format:
        `- [category] Observation text #tag1 #tag2 (optional context)`

        Examples:
        `- [design] Files are the source of truth #architecture (All state comes from files)`
        `- [tech] Using SQLite for storage #implementation`
        `- [note] Need to add error handling #todo`

    Relations format:
        - Explicit: `- relation_type [[Entity]] (optional context)`
        - Inline: Any `[[Entity]]` reference creates a relation

        Examples:
        `- depends_on [[Content Parser]] (Need for semantic extraction)`
        `- implements [[Search Spec]] (Initial implementation)`
        `- This feature extends [[Base Design]] and uses [[Core Utils]]`

    Args:
        title: The title of the note
        content: Markdown content for the note, can include observations and relations
        folder: Folder path relative to project root where the file should be saved.
                Use forward slashes (/) as separators. Use "/" or "" to write to project root.
                Examples: "notes", "projects/2025", "research/ml", "/" (root)
        project: Project name to write to. Optional - server will resolve using the
                hierarchy above. If unknown, use list_memory_projects() to discover
                available projects.
        tags: Tags to categorize the note. Can be a list of strings, a comma-separated string, or None.
              Note: If passing from external MCP clients, use a string format (e.g. "tag1,tag2,tag3")
        note_type: Type of note to create (stored in frontmatter). Defaults to "note".
                   Can be "guide", "report", "config", "person", etc.
        context: Optional FastMCP context for performance caching.

    Returns:
        A markdown formatted summary of the semantic content, including:
        - Creation/update status with project name
        - File path and checksum
        - Observation counts by category
        - Relation counts (resolved/unresolved)
        - Tags if present
        - Session tracking metadata for project awareness

    Examples:
        # Assistant flow when project is unknown
        # 1. list_memory_projects() -> Ask user which project
        # 2. User: "Use my-research"
        # 3. write_note(...) and remember "my-research" for session

        # Create a simple note
        write_note(
            project="my-research",
            title="Meeting Notes",
            folder="meetings",
            content="# Weekly Standup\\n\\n- [decision] Use SQLite for storage #tech"
        )

        # Create a note with tags and note type
        write_note(
            project="work-project",
            title="API Design",
            folder="specs",
            content="# REST API Specification\\n\\n- implements [[Authentication]]",
            tags=["api", "design"],
            note_type="guide"
        )

        # Update existing note (same title/folder)
        write_note(
            project="my-research",
            title="Meeting Notes",
            folder="meetings",
            content="# Weekly Standup\\n\\n- [decision] Use PostgreSQL instead #tech"
        )

    Raises:
        HTTPError: If project doesn't exist or is inaccessible
        SecurityError: If folder path attempts path traversal
    """
    async with get_client() as client:
        logger.info(
            f"MCP tool call tool=write_note project={project} folder={folder}, title={title}, tags={tags}"
        )

        # Get and validate the project (supports optional project parameter)
        active_project = await get_active_project(client, project, context)

        # Normalize "/" to empty string for root folder (must happen before validation)
        if folder == "/":
            folder = ""

        # Validate folder path to prevent path traversal attacks
        project_path = active_project.home
        if folder and not validate_project_path(folder, project_path):
            logger.warning(
                "Attempted path traversal attack blocked",
                folder=folder,
                project=active_project.name,
            )
            return f"# Error\n\nFolder path '{folder}' is not allowed - paths must stay within project boundaries"

        # Process tags using the helper function
        tag_list = parse_tags(tags)
        # Create the entity request
        metadata = {"tags": tag_list} if tag_list else None
        entity = Entity(
            title=title,
            folder=folder,
            entity_type=note_type,
            content_type="text/markdown",
            content=content,
            entity_metadata=metadata,
        )
        project_url = active_project.permalink

        # Create or update via knowledge API
        logger.debug(f"Creating entity via API permalink={entity.permalink}")
        url = f"{project_url}/knowledge/entities/{entity.permalink}"
        response = await call_put(client, url, json=entity.model_dump())
        result = EntityResponse.model_validate(response.json())

        # Format semantic summary based on status code
        action = "Created" if response.status_code == 201 else "Updated"
        summary = [
            f"# {action} note",
            f"project: {active_project.name}",
            f"file_path: {result.file_path}",
            f"permalink: {result.permalink}",
            f"checksum: {result.checksum[:8] if result.checksum else 'unknown'}",
        ]

        # Count observations by category
        categories = {}
        if result.observations:
            for obs in result.observations:
                categories[obs.category] = categories.get(obs.category, 0) + 1

            summary.append("\n## Observations")
            for category, count in sorted(categories.items()):
                summary.append(f"- {category}: {count}")

        # Count resolved/unresolved relations
        unresolved = 0
        resolved = 0
        if result.relations:
            unresolved = sum(1 for r in result.relations if not r.to_id)
            resolved = len(result.relations) - unresolved

            summary.append("\n## Relations")
            summary.append(f"- Resolved: {resolved}")
            if unresolved:
                summary.append(f"- Unresolved: {unresolved}")
                summary.append(
                    "\nNote: Unresolved relations point to entities that don't exist yet."
                )
                summary.append(
                    "They will be automatically resolved when target entities are created or during sync operations."
                )

        if tag_list:
            summary.append(f"\n## Tags\n- {', '.join(tag_list)}")

        # Log the response with structured data
        logger.info(
            f"MCP tool response: tool=write_note project={active_project.name} action={action} permalink={result.permalink} observations_count={len(result.observations)} relations_count={len(result.relations)} resolved_relations={resolved} unresolved_relations={unresolved} status_code={response.status_code}"
        )
        result = "\n".join(summary)
        return add_project_metadata(result, active_project.name)<|MERGE_RESOLUTION|>--- conflicted
+++ resolved
@@ -28,13 +28,8 @@
     content: str,
     folder: str,
     project: Optional[str] = None,
-<<<<<<< HEAD
-    tags=None,
-    note_type: str = "note",
-=======
     tags: list[str] | str | None = None,
     entity_type: str = "note",
->>>>>>> f0d73988
     context: Context | None = None,
 ) -> str:
     """Write a markdown note to the knowledge base.
