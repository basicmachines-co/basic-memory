--- conflicted
+++ resolved
@@ -3,29 +3,6 @@
 
 from basic_memory.api.app import app as fastapi_app
 from basic_memory.config import ConfigManager
-<<<<<<< HEAD
-
-def create_client() -> AsyncClient:
-    """Create an HTTP client based on configuration.
-    
-    Returns:
-        AsyncClient configured for either local ASGI or remote HTTP transport
-    """
-    config_manager = ConfigManager()
-    config = config_manager.load_config()
-    
-    if config.api_url:
-        # Use HTTP transport for remote API
-        logger.info(f"Creating HTTP client for remote Basic Memory API: {config.api_url}")
-        return AsyncClient(base_url=config.api_url)
-    else:
-        # Use ASGI transport for local API
-        logger.debug("Creating ASGI client for local Basic Memory API")
-        return AsyncClient(
-            transport=ASGITransport(app=fastapi_app), 
-            base_url="http://test"
-        )
-=======
 
 
 def create_client() -> AsyncClient:
@@ -46,7 +23,6 @@
         logger.debug("Creating ASGI client for local Basic Memory API")
         return AsyncClient(transport=ASGITransport(app=fastapi_app), base_url="http://test")
 
->>>>>>> de159fbc
 
 # Create shared async client
 client = create_client()