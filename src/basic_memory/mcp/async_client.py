import os
from httpx import ASGITransport, AsyncClient
from loguru import logger

from basic_memory.api.app import app as fastapi_app



def create_client() -> AsyncClient:
    """Create an HTTP client based on configuration.

    Returns:
        AsyncClient configured for either local ASGI or remote HTTP transport
    """
<<<<<<< HEAD
    BASIC_MEMORY_USE_REMOTE_API = os.getenv("BASIC_MEMORY_USE_REMOTE_API", None)
    logger.info(f"BASIC_MEMORY_USE_REMOTE_API: {BASIC_MEMORY_USE_REMOTE_API}")

    if BASIC_MEMORY_USE_REMOTE_API:
        # Use HTTP transport for remote API with dynamic base URL
        logger.debug("Creating HTTP client for remote Basic Memory API (dynamic base URL)")
        return AsyncClient()  # No base_url - will be determined from headers at runtime
=======
    config_manager = ConfigManager()
    config = config_manager.load_config()

    if config.api_url:
        # Use HTTP transport for remote API
        logger.info(f"Creating HTTP client for remote Basic Memory API: {config.api_url}")
        return AsyncClient(base_url=config.api_url)
>>>>>>> 7aff836c
    else:
        # Use ASGI transport for local API
        logger.debug("Creating ASGI client for local Basic Memory API")
        return AsyncClient(transport=ASGITransport(app=fastapi_app), base_url="http://test")


# Create shared async client
client = create_client()<|MERGE_RESOLUTION|>--- conflicted
+++ resolved
@@ -12,7 +12,6 @@
     Returns:
         AsyncClient configured for either local ASGI or remote HTTP transport
     """
-<<<<<<< HEAD
     BASIC_MEMORY_USE_REMOTE_API = os.getenv("BASIC_MEMORY_USE_REMOTE_API", None)
     logger.info(f"BASIC_MEMORY_USE_REMOTE_API: {BASIC_MEMORY_USE_REMOTE_API}")
 
@@ -20,15 +19,6 @@
         # Use HTTP transport for remote API with dynamic base URL
         logger.debug("Creating HTTP client for remote Basic Memory API (dynamic base URL)")
         return AsyncClient()  # No base_url - will be determined from headers at runtime
-=======
-    config_manager = ConfigManager()
-    config = config_manager.load_config()
-
-    if config.api_url:
-        # Use HTTP transport for remote API
-        logger.info(f"Creating HTTP client for remote Basic Memory API: {config.api_url}")
-        return AsyncClient(base_url=config.api_url)
->>>>>>> 7aff836c
     else:
         # Use ASGI transport for local API
         logger.debug("Creating ASGI client for local Basic Memory API")
