--- conflicted
+++ resolved
@@ -342,12 +342,8 @@
             default=True,
             old_project=ProjectItem(
                 id=default_project.id,
-<<<<<<< HEAD
                 external_id=default_project.external_id,
-                name=default_name,
-=======
                 name=default_project.name,
->>>>>>> 88a17787
                 path=default_project.path,
                 is_default=False,
             ),
