"""V2 Project Router - External ID-based project management operations.

This router provides external_id (UUID) based CRUD operations for projects,
using stable string UUIDs that never change (unlike integer IDs or names).

Key improvements:
- Stable external UUIDs that won't change with renames or database migrations
- Better API ergonomics with consistent string identifiers
- Direct database lookups via unique indexed column
- Consistent with v2 entity operations
"""

import os
from typing import Optional

from fastapi import APIRouter, HTTPException, Body, Query, Path
from loguru import logger

from basic_memory.deps import (
    ProjectServiceDep,
    ProjectRepositoryDep,
)
from basic_memory.schemas.project_info import (
    ProjectItem,
    ProjectStatusResponse,
)
from basic_memory.schemas.v2 import ProjectResolveRequest, ProjectResolveResponse
from basic_memory.utils import normalize_project_path, generate_permalink

router = APIRouter(prefix="/projects", tags=["project_management-v2"])


@router.post("/resolve", response_model=ProjectResolveResponse)
async def resolve_project_identifier(
    data: ProjectResolveRequest,
    project_repository: ProjectRepositoryDep,
) -> ProjectResolveResponse:
    """Resolve a project identifier (name, permalink, or external_id) to project info.

    This endpoint provides efficient lookup of projects by various identifiers
    without needing to fetch the entire project list. Supports:
    - External ID (UUID string) - preferred stable identifier
    - Permalink
    - Case-insensitive name matching

    Args:
        data: Request containing the identifier to resolve

    Returns:
        Project information including the external_id (UUID)

    Raises:
        HTTPException: 404 if project not found

    Example:
        POST /v2/projects/resolve
        {"identifier": "my-project"}

        Returns:
        {
            "external_id": "550e8400-e29b-41d4-a716-446655440000",
            "project_id": 1,
            "name": "my-project",
            "permalink": "my-project",
            "path": "/path/to/project",
            "is_active": true,
            "is_default": false,
            "resolution_method": "name"
        }
    """
    logger.info(f"API v2 request: resolve_project_identifier for '{data.identifier}'")

    # Generate permalink for comparison
    identifier_permalink = generate_permalink(data.identifier)

    resolution_method = "name"
    project = None

    # Try external_id first (UUID format)
    project = await project_repository.get_by_external_id(data.identifier)
    if project:
        resolution_method = "external_id"

    # If not found by external_id, try by permalink (exact match)
    if not project:
        project = await project_repository.get_by_permalink(identifier_permalink)
        if project:
            resolution_method = "permalink"

    # If not found by permalink, try case-insensitive name search
    if not project:
        project = await project_repository.get_by_name_case_insensitive(data.identifier)
        if project:
            resolution_method = "name"  # pragma: no cover

    if not project:
        raise HTTPException(status_code=404, detail=f"Project not found: '{data.identifier}'")

    return ProjectResolveResponse(
        external_id=project.external_id,
        project_id=project.id,
        name=project.name,
        permalink=generate_permalink(project.name),
        path=normalize_project_path(project.path),
        is_active=project.is_active if hasattr(project, "is_active") else True,
        is_default=project.is_default or False,
        resolution_method=resolution_method,
    )


@router.get("/{project_id}", response_model=ProjectItem)
async def get_project_by_id(
    project_repository: ProjectRepositoryDep,
    project_id: str = Path(..., description="Project external ID (UUID)"),
) -> ProjectItem:
    """Get project by its external ID (UUID).

    This is the primary project retrieval method in v2, using stable UUID
    identifiers that won't change with project renames.

    Args:
        project_id: External ID (UUID string)

    Returns:
        Project information including external_id

    Raises:
        HTTPException: 404 if project not found

    Example:
        GET /v2/projects/550e8400-e29b-41d4-a716-446655440000
    """
    logger.info(f"API v2 request: get_project_by_id for project_id={project_id}")

    project = await project_repository.get_by_external_id(project_id)
    if not project:
<<<<<<< HEAD
        raise HTTPException(  # pragma: no cover
            status_code=404, detail=f"Project with ID {project_id} not found"
=======
        raise HTTPException(
            status_code=404, detail=f"Project with external_id '{project_id}' not found"
>>>>>>> a4000f64
        )

    return ProjectItem(
        id=project.id,
        external_id=project.external_id,
        name=project.name,
        path=normalize_project_path(project.path),
        is_default=project.is_default or False,
    )


@router.patch("/{project_id}", response_model=ProjectStatusResponse)
async def update_project_by_id(
    project_service: ProjectServiceDep,
    project_repository: ProjectRepositoryDep,
    project_id: str = Path(..., description="Project external ID (UUID)"),
    path: Optional[str] = Body(None, description="New absolute path for the project"),
    is_active: Optional[bool] = Body(None, description="Status of the project (active/inactive)"),
) -> ProjectStatusResponse:
    """Update a project's information by external ID.

    Args:
        project_id: External ID (UUID string)
        path: Optional new absolute path for the project
        is_active: Optional status update for the project

    Returns:
        Response confirming the project was updated

    Raises:
        HTTPException: 400 if validation fails, 404 if project not found

    Example:
        PATCH /v2/projects/550e8400-e29b-41d4-a716-446655440000
        {"path": "/new/path"}
    """
    logger.info(f"API v2 request: update_project_by_id for project_id={project_id}")

    try:
        # Validate that path is absolute if provided
        if path and not os.path.isabs(path):
            raise HTTPException(status_code=400, detail="Path must be absolute")

        # Get original project info for the response
        old_project = await project_repository.get_by_external_id(project_id)
        if not old_project:
<<<<<<< HEAD
            raise HTTPException(  # pragma: no cover
                status_code=404, detail=f"Project with ID {project_id} not found"
=======
            raise HTTPException(
                status_code=404, detail=f"Project with external_id '{project_id}' not found"
>>>>>>> a4000f64
            )

        old_project_info = ProjectItem(
            id=old_project.id,
            external_id=old_project.external_id,
            name=old_project.name,
            path=old_project.path,
            is_default=old_project.is_default or False,
        )

        # Update using project name (service layer still uses names internally)
        if path:
            await project_service.move_project(old_project.name, path)
        elif is_active is not None:
            await project_service.update_project(old_project.name, is_active=is_active)

        # Get updated project info (use the same external_id)
        updated_project = await project_repository.get_by_external_id(project_id)
        if not updated_project:
<<<<<<< HEAD
            raise HTTPException(  # pragma: no cover
                status_code=404, detail=f"Project with ID {project_id} not found after update"
=======
            raise HTTPException(
                status_code=404,
                detail=f"Project with external_id '{project_id}' not found after update",
>>>>>>> a4000f64
            )

        return ProjectStatusResponse(
            message=f"Project '{updated_project.name}' updated successfully",
            status="success",
            default=old_project.is_default or False,
            old_project=old_project_info,
            new_project=ProjectItem(
                id=updated_project.id,
                external_id=updated_project.external_id,
                name=updated_project.name,
                path=updated_project.path,
                is_default=updated_project.is_default or False,
            ),
        )
    except ValueError as e:  # pragma: no cover
        raise HTTPException(status_code=400, detail=str(e))  # pragma: no cover


@router.delete("/{project_id}", response_model=ProjectStatusResponse)
async def delete_project_by_id(
    project_service: ProjectServiceDep,
    project_repository: ProjectRepositoryDep,
    project_id: str = Path(..., description="Project external ID (UUID)"),
    delete_notes: bool = Query(
        False, description="If True, delete project directory from filesystem"
    ),
) -> ProjectStatusResponse:
    """Delete a project by external ID.

    Args:
        project_id: External ID (UUID string)
        delete_notes: If True, delete the project directory from the filesystem

    Returns:
        Response confirming the project was deleted

    Raises:
        HTTPException: 400 if trying to delete default project, 404 if not found

    Example:
        DELETE /v2/projects/550e8400-e29b-41d4-a716-446655440000?delete_notes=false
    """
    logger.info(
        f"API v2 request: delete_project_by_id for project_id={project_id}, delete_notes={delete_notes}"
    )

    try:
        old_project = await project_repository.get_by_external_id(project_id)
        if not old_project:
<<<<<<< HEAD
            raise HTTPException(  # pragma: no cover
                status_code=404, detail=f"Project with ID {project_id} not found"
=======
            raise HTTPException(
                status_code=404, detail=f"Project with external_id '{project_id}' not found"
>>>>>>> a4000f64
            )

        # Check if trying to delete the default project
        # Use is_default from database, not ConfigManager (which doesn't work in cloud mode)
        if old_project.is_default:
            available_projects = await project_service.list_projects()
            other_projects = [
                p.name for p in available_projects if p.external_id != project_id
            ]
            detail = f"Cannot delete default project '{old_project.name}'. "
            if other_projects:
                detail += (  # pragma: no cover
                    f"Set another project as default first. Available: {', '.join(other_projects)}"
                )
            else:
                detail += "This is the only project in your configuration."  # pragma: no cover
            raise HTTPException(status_code=400, detail=detail)

        # Delete using project name (service layer still uses names internally)
        await project_service.remove_project(old_project.name, delete_notes=delete_notes)

        return ProjectStatusResponse(
            message=f"Project '{old_project.name}' removed successfully",
            status="success",
            default=False,
            old_project=ProjectItem(
                id=old_project.id,
                external_id=old_project.external_id,
                name=old_project.name,
                path=old_project.path,
                is_default=old_project.is_default or False,
            ),
            new_project=None,
        )
    except ValueError as e:  # pragma: no cover
        raise HTTPException(status_code=400, detail=str(e))  # pragma: no cover


@router.put("/{project_id}/default", response_model=ProjectStatusResponse)
async def set_default_project_by_id(
    project_service: ProjectServiceDep,
    project_repository: ProjectRepositoryDep,
    project_id: str = Path(..., description="Project external ID (UUID)"),
) -> ProjectStatusResponse:
    """Set a project as the default project by external ID.

    Args:
        project_id: External ID (UUID string) to set as default

    Returns:
        Response confirming the project was set as default

    Raises:
        HTTPException: 404 if project not found

    Example:
        PUT /v2/projects/550e8400-e29b-41d4-a716-446655440000/default
    """
    logger.info(f"API v2 request: set_default_project_by_id for project_id={project_id}")

    try:
        # Get the old default project from database
        default_project = await project_repository.get_default_project()
        if not default_project:
            raise HTTPException(  # pragma: no cover
                status_code=404, detail="No default project is currently set"
            )

        # Get the new default project by external_id
        new_default_project = await project_repository.get_by_external_id(project_id)
        if not new_default_project:
<<<<<<< HEAD
            raise HTTPException(  # pragma: no cover
                status_code=404, detail=f"Project with ID {project_id} not found"
=======
            raise HTTPException(
                status_code=404, detail=f"Project with external_id '{project_id}' not found"
>>>>>>> a4000f64
            )

        # Set as default using project name (service layer still uses names internally)
        await project_service.set_default_project(new_default_project.name)

        return ProjectStatusResponse(
            message=f"Project '{new_default_project.name}' set as default successfully",
            status="success",
            default=True,
            old_project=ProjectItem(
                id=default_project.id,
                external_id=default_project.external_id,
                name=default_project.name,
                path=default_project.path,
                is_default=False,
            ),
            new_project=ProjectItem(
                id=new_default_project.id,
                external_id=new_default_project.external_id,
                name=new_default_project.name,
                path=new_default_project.path,
                is_default=True,
            ),
        )
    except ValueError as e:  # pragma: no cover
        raise HTTPException(status_code=400, detail=str(e))  # pragma: no cover<|MERGE_RESOLUTION|>--- conflicted
+++ resolved
@@ -134,13 +134,8 @@
 
     project = await project_repository.get_by_external_id(project_id)
     if not project:
-<<<<<<< HEAD
-        raise HTTPException(  # pragma: no cover
-            status_code=404, detail=f"Project with ID {project_id} not found"
-=======
         raise HTTPException(
             status_code=404, detail=f"Project with external_id '{project_id}' not found"
->>>>>>> a4000f64
         )
 
     return ProjectItem(
@@ -187,13 +182,8 @@
         # Get original project info for the response
         old_project = await project_repository.get_by_external_id(project_id)
         if not old_project:
-<<<<<<< HEAD
-            raise HTTPException(  # pragma: no cover
-                status_code=404, detail=f"Project with ID {project_id} not found"
-=======
             raise HTTPException(
                 status_code=404, detail=f"Project with external_id '{project_id}' not found"
->>>>>>> a4000f64
             )
 
         old_project_info = ProjectItem(
@@ -213,14 +203,9 @@
         # Get updated project info (use the same external_id)
         updated_project = await project_repository.get_by_external_id(project_id)
         if not updated_project:
-<<<<<<< HEAD
-            raise HTTPException(  # pragma: no cover
-                status_code=404, detail=f"Project with ID {project_id} not found after update"
-=======
             raise HTTPException(
                 status_code=404,
                 detail=f"Project with external_id '{project_id}' not found after update",
->>>>>>> a4000f64
             )
 
         return ProjectStatusResponse(
@@ -271,13 +256,8 @@
     try:
         old_project = await project_repository.get_by_external_id(project_id)
         if not old_project:
-<<<<<<< HEAD
-            raise HTTPException(  # pragma: no cover
-                status_code=404, detail=f"Project with ID {project_id} not found"
-=======
             raise HTTPException(
                 status_code=404, detail=f"Project with external_id '{project_id}' not found"
->>>>>>> a4000f64
             )
 
         # Check if trying to delete the default project
@@ -349,13 +329,8 @@
         # Get the new default project by external_id
         new_default_project = await project_repository.get_by_external_id(project_id)
         if not new_default_project:
-<<<<<<< HEAD
-            raise HTTPException(  # pragma: no cover
-                status_code=404, detail=f"Project with ID {project_id} not found"
-=======
             raise HTTPException(
                 status_code=404, detail=f"Project with external_id '{project_id}' not found"
->>>>>>> a4000f64
             )
 
         # Set as default using project name (service layer still uses names internally)
