"""Repository for managing projects in Basic Memory."""

from pathlib import Path
from typing import Optional, Sequence, Union


from sqlalchemy import text
from sqlalchemy.ext.asyncio import AsyncSession, async_sessionmaker

from basic_memory import db
from basic_memory.models.project import Project
from basic_memory.repository.repository import Repository


class ProjectRepository(Repository[Project]):
    """Repository for Project model.

    Projects represent collections of knowledge entities grouped together.
    Each entity, observation, and relation belongs to a specific project.
    """

    def __init__(self, session_maker: async_sessionmaker[AsyncSession]):
        """Initialize with session maker."""
        super().__init__(session_maker, Project)

    async def get_by_name(self, name: str) -> Optional[Project]:
        """Get project by name (exact match).

        Args:
            name: Unique name of the project
        """
        query = self.select().where(Project.name == name)
        return await self.find_one(query)

<<<<<<< HEAD
    @logfire.instrument()
    async def get_by_name_case_insensitive(self, name: str) -> Optional[Project]:
        """Get project by name (case-insensitive match).

        Args:
            name: Project name (case-insensitive)

        Returns:
            Project if found, None otherwise
        """
        query = self.select().where(Project.name.ilike(name))
        return await self.find_one(query)

    @logfire.instrument()
=======
>>>>>>> 622d37e4
    async def get_by_permalink(self, permalink: str) -> Optional[Project]:
        """Get project by permalink.

        Args:
            permalink: URL-friendly identifier for the project
        """
        query = self.select().where(Project.permalink == permalink)
        return await self.find_one(query)

    async def get_by_path(self, path: Union[Path, str]) -> Optional[Project]:
        """Get project by filesystem path.

        Args:
            path: Path to the project directory (will be converted to string internally)
        """
        query = self.select().where(Project.path == Path(path).as_posix())
        return await self.find_one(query)

    async def get_by_id(self, project_id: int) -> Optional[Project]:
        """Get project by numeric ID.

        Args:
            project_id: Numeric project ID

        Returns:
            Project if found, None otherwise
        """
        async with db.scoped_session(self.session_maker) as session:
            return await self.select_by_id(session, project_id)

    async def get_default_project(self) -> Optional[Project]:
        """Get the default project (the one marked as is_default=True)."""
        query = self.select().where(Project.is_default.is_not(None))
        return await self.find_one(query)

    async def get_active_projects(self) -> Sequence[Project]:
        """Get all active projects."""
        query = self.select().where(Project.is_active == True)  # noqa: E712
        result = await self.execute_query(query)
        return list(result.scalars().all())

    async def set_as_default(self, project_id: int) -> Optional[Project]:
        """Set a project as the default and unset previous default.

        Args:
            project_id: ID of the project to set as default

        Returns:
            The updated project if found, None otherwise
        """
        async with db.scoped_session(self.session_maker) as session:
            # First, clear the default flag for all projects using direct SQL
            await session.execute(
                text("UPDATE project SET is_default = NULL WHERE is_default IS NOT NULL")
            )
            await session.flush()

            # Set the new default project
            target_project = await self.select_by_id(session, project_id)
            if target_project:
                target_project.is_default = True
                await session.flush()
                return target_project
            return None  # pragma: no cover

    async def update_path(self, project_id: int, new_path: str) -> Optional[Project]:
        """Update project path.

        Args:
            project_id: ID of the project to update
            new_path: New filesystem path for the project

        Returns:
            The updated project if found, None otherwise
        """
        async with db.scoped_session(self.session_maker) as session:
            project = await self.select_by_id(session, project_id)
            if project:
                project.path = new_path
                await session.flush()
                return project
            return None<|MERGE_RESOLUTION|>--- conflicted
+++ resolved
@@ -32,7 +32,6 @@
         query = self.select().where(Project.name == name)
         return await self.find_one(query)
 
-<<<<<<< HEAD
     @logfire.instrument()
     async def get_by_name_case_insensitive(self, name: str) -> Optional[Project]:
         """Get project by name (case-insensitive match).
@@ -47,8 +46,6 @@
         return await self.find_one(query)
 
     @logfire.instrument()
-=======
->>>>>>> 622d37e4
     async def get_by_permalink(self, permalink: str) -> Optional[Project]:
         """Get project by permalink.
 
