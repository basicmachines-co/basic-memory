--- conflicted
+++ resolved
@@ -1,13 +1,10 @@
 """Cloud bisync utility functions for Basic Memory CLI."""
 
-<<<<<<< HEAD
 import asyncio
 import platform
 import subprocess
 import time
 from datetime import datetime
-=======
->>>>>>> 0ba6f219
 from pathlib import Path
 
 from basic_memory.cli.commands.cloud.api_client import make_api_request
@@ -50,102 +47,6 @@
         raise BisyncError(f"Failed to generate credentials: {e}") from e
 
 
-<<<<<<< HEAD
-def scan_local_directories(sync_dir: Path) -> list[str]:
-    """Scan local sync directory for project folders.
-
-    Args:
-        sync_dir: Path to bisync directory
-
-    Returns:
-        List of directory names (project names)
-    """
-    if not sync_dir.exists():
-        return []
-
-    directories = []
-    for item in sync_dir.iterdir():
-        if item.is_dir() and not item.name.startswith("."):
-            directories.append(item.name)
-
-    return directories
-
-
-def get_bisync_state_path(tenant_id: str) -> Path:
-    """Get path to bisync state directory."""
-    return Path.home() / ".basic-memory" / "bisync-state" / tenant_id
-
-
-def get_bisync_directory() -> Path:
-    """Get bisync directory from config.
-
-    Returns:
-        Path to bisync directory (default: ~/basic-memory-cloud-sync)
-    """
-    config_manager = ConfigManager()
-    config = config_manager.config
-
-    sync_dir = config.bisync_config.get("sync_dir", str(Path.home() / "basic-memory-cloud-sync"))
-    return Path(sync_dir).expanduser().resolve()
-
-
-def validate_bisync_directory(bisync_dir: Path) -> None:
-    """Validate bisync directory doesn't conflict with mount.
-
-    Raises:
-        BisyncError: If bisync directory conflicts with mount directory
-    """
-    # Get fixed mount directory
-    mount_dir = (Path.home() / "basic-memory-cloud").resolve()
-
-    # Check if bisync dir is the same as mount dir
-    if bisync_dir == mount_dir:
-        raise BisyncError(
-            f"Cannot use {bisync_dir} for bisync - it's the mount directory!\n"
-            f"Mount and bisync must use different directories.\n\n"
-            f"Options:\n"
-            f"  1. Use default: ~/basic-memory-cloud-sync/\n"
-            f"  2. Specify different directory: --dir ~/my-sync-folder"
-        )
-
-    system = platform.system()
-    if system.lower() != "windows":
-        # Unix: check with mount command
-        result = subprocess.run(["mount"], capture_output=True, text=True)
-        if str(bisync_dir) in result.stdout and "rclone" in result.stdout:
-            raise BisyncError(
-                f"{bisync_dir} is currently mounted via 'bm cloud mount'\n"
-                f"Cannot use mounted directory for bisync.\n\n"
-                f"Either:\n"
-                f"  1. Unmount first: bm cloud unmount\n"
-                f"  2. Use different directory for bisync"
-            )
-    else:
-        # Windows: check for rclone mount process using this directory
-        try:
-            # Use 'wmic' to get running processes and their command lines
-            result = subprocess.run(
-                ["wmic", "process", "where", "name='rclone.exe'", "get", "CommandLine"],
-                capture_output=True,
-                text=True,
-            )
-            if result.returncode == 0:
-                for line in result.stdout.splitlines():
-                    if "mount" in line.lower() and str(bisync_dir) in line:
-                        raise BisyncError(
-                            f"{bisync_dir} appears to be mounted via 'bm cloud mount' (rclone process detected)\n"
-                            f"Cannot use mounted directory for bisync.\n\n"
-                            f"Either:\n"
-                            f"  1. Unmount first: bm cloud unmount\n"
-                            f"  2. Use different directory for bisync"
-                        )
-        except Exception:
-            # If wmic is not available, skip the check (or optionally warn)
-            pass
-
-
-=======
->>>>>>> 0ba6f219
 def convert_bmignore_to_rclone_filters() -> Path:
     """Convert .bmignore patterns to rclone filter format.
 
