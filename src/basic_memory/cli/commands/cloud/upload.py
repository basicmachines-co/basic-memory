--- conflicted
+++ resolved
@@ -62,42 +62,20 @@
 
         print(f"Found {len(files_to_upload)} file(s) to upload")
 
-<<<<<<< HEAD
-        # Upload files using httpx
-        total_bytes = 0
-        skipped_count = 0
-
-        async with get_client() as client:
-            for i, (file_path, relative_path) in enumerate(files_to_upload, 1):
-                # Skip archive files (zip, tar, gz, etc.)
-                if _is_archive_file(file_path):
-                    print(f"Skipping archive file: {relative_path} ({i}/{len(files_to_upload)})")
-                    skipped_count += 1
-                    continue
-
-                # Build remote path: /webdav/{project_name}/{relative_path}
-                remote_path = f"/webdav/{project_name}/{relative_path}"
-                print(f"Uploading {relative_path} ({i}/{len(files_to_upload)})")
-
-                # Read file content asynchronously
-                async with aiofiles.open(file_path, "rb") as f:
-                    content = await f.read()
-
-                # Upload via HTTP PUT to WebDAV endpoint
-                response = await call_put(client, remote_path, content=content)
-                response.raise_for_status()
-
-                total_bytes += file_path.stat().st_size
-
-        # Format size based on magnitude
-=======
         # Calculate total size
         total_bytes = sum(file_path.stat().st_size for file_path, _ in files_to_upload)
+        skipped_count = 0
 
         # If dry run, just show what would be uploaded
         if dry_run:
             print("\nFiles that would be uploaded:")
             for file_path, relative_path in files_to_upload:
+                # Skip archive files
+                if _is_archive_file(file_path):
+                    print(f"  [SKIP] {relative_path} (archive file)")
+                    skipped_count += 1
+                    continue
+
                 size = file_path.stat().st_size
                 if size < 1024:
                     size_str = f"{size} bytes"
@@ -110,6 +88,12 @@
             # Upload files using httpx
             async with get_client() as client:
                 for i, (file_path, relative_path) in enumerate(files_to_upload, 1):
+                    # Skip archive files (zip, tar, gz, etc.)
+                    if _is_archive_file(file_path):
+                        print(f"Skipping archive file: {relative_path} ({i}/{len(files_to_upload)})")
+                        skipped_count += 1
+                        continue
+
                     # Build remote path: /webdav/{project_name}/{relative_path}
                     remote_path = f"/webdav/{project_name}/{relative_path}"
                     print(f"Uploading {relative_path} ({i}/{len(files_to_upload)})")
@@ -130,7 +114,6 @@
                     response.raise_for_status()
 
         # Format total size based on magnitude
->>>>>>> 581b7b17
         if total_bytes < 1024:
             size_str = f"{total_bytes} bytes"
         elif total_bytes < 1024 * 1024:
@@ -138,18 +121,16 @@
         else:
             size_str = f"{total_bytes / (1024 * 1024):.1f} MB"
 
-<<<<<<< HEAD
         uploaded_count = len(files_to_upload) - skipped_count
-        print(f"✓ Upload complete: {uploaded_count} file(s) ({size_str})")
-        if skipped_count > 0:
-            print(f"  Skipped {skipped_count} archive file(s)")
-=======
         if dry_run:
-            print(f"\nTotal: {len(files_to_upload)} file(s) ({size_str})")
-        else:
-            print(f"Upload complete: {len(files_to_upload)} file(s) ({size_str})")
-
->>>>>>> 581b7b17
+            print(f"\nTotal: {uploaded_count} file(s) ({size_str})")
+            if skipped_count > 0:
+                print(f"  Would skip {skipped_count} archive file(s)")
+        else:
+            print(f"✓ Upload complete: {uploaded_count} file(s) ({size_str})")
+            if skipped_count > 0:
+                print(f"  Skipped {skipped_count} archive file(s)")
+
         return True
 
     except httpx.HTTPStatusError as e:
@@ -160,7 +141,6 @@
         return False
 
 
-<<<<<<< HEAD
 def _is_archive_file(file_path: Path) -> bool:
     """
     Check if a file is an archive file based on its extension.
@@ -174,12 +154,9 @@
     return file_path.suffix.lower() in ARCHIVE_EXTENSIONS
 
 
-def _get_files_to_upload(directory: Path) -> list[tuple[Path, str]]:
-=======
 def _get_files_to_upload(
     directory: Path, verbose: bool = False, use_gitignore: bool = True
 ) -> list[tuple[Path, str]]:
->>>>>>> 581b7b17
     """
     Get list of files to upload from directory.
 
