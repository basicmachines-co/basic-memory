"""Cross-platform rclone installation utilities."""

import os
import platform
import shutil
import subprocess
from typing import Optional

from rich.console import Console

console = Console()


class RcloneInstallError(Exception):
    """Exception raised for rclone installation errors."""

    pass


def is_rclone_installed() -> bool:
    """Check if rclone is already installed and available in PATH."""
    return shutil.which("rclone") is not None


def get_platform() -> str:
    """Get the current platform identifier."""
    system = platform.system().lower()
    if system == "darwin":
        return "macos"
    elif system == "linux":
        return "linux"
    elif system == "windows":
        return "windows"
    else:
        raise RcloneInstallError(f"Unsupported platform: {system}")


def run_command(command: list[str], check: bool = True) -> subprocess.CompletedProcess:
    """Run a command with proper error handling."""
    try:
        console.print(f"[dim]Running: {' '.join(command)}[/dim]")
        result = subprocess.run(command, capture_output=True, text=True, check=check)
        if result.stdout:
            console.print(f"[dim]Output: {result.stdout.strip()}[/dim]")
        return result
    except subprocess.CalledProcessError as e:
        console.print(f"[red]Command failed: {e}[/red]")
        if e.stderr:
            console.print(f"[red]Error output: {e.stderr}[/red]")
        raise RcloneInstallError(f"Command failed: {e}") from e
    except FileNotFoundError as e:
        raise RcloneInstallError(f"Command not found: {' '.join(command)}") from e


def install_rclone_macos() -> None:
    """Install rclone on macOS using Homebrew or official script."""
    # Try Homebrew first
    if shutil.which("brew"):
        try:
            console.print("[blue]Installing rclone via Homebrew...[/blue]")
            run_command(["brew", "install", "rclone"])
            console.print("[green]rclone installed via Homebrew[/green]")
            return
        except RcloneInstallError:
            console.print(
                "[yellow]Homebrew installation failed, trying official script...[/yellow]"
            )

    # Fallback to official script
    console.print("[blue]Installing rclone via official script...[/blue]")
    try:
        run_command(["sh", "-c", "curl https://rclone.org/install.sh | sudo bash"])
        console.print("[green]rclone installed via official script[/green]")
    except RcloneInstallError:
        raise RcloneInstallError(
            "Failed to install rclone. Please install manually: brew install rclone"
        )


def install_rclone_linux() -> None:
    """Install rclone on Linux using package managers or official script."""
    # Try snap first (most universal)
    if shutil.which("snap"):
        try:
            console.print("[blue]Installing rclone via snap...[/blue]")
            run_command(["sudo", "snap", "install", "rclone"])
            console.print("[green]rclone installed via snap[/green]")
            return
        except RcloneInstallError:
            console.print("[yellow]Snap installation failed, trying apt...[/yellow]")

    # Try apt (Debian/Ubuntu)
    if shutil.which("apt"):
        try:
            console.print("[blue]Installing rclone via apt...[/blue]")
            run_command(["sudo", "apt", "update"])
            run_command(["sudo", "apt", "install", "-y", "rclone"])
            console.print("[green]rclone installed via apt[/green]")
            return
        except RcloneInstallError:
            console.print("[yellow]apt installation failed, trying official script...[/yellow]")

    # Fallback to official script
    console.print("[blue]Installing rclone via official script...[/blue]")
    try:
        run_command(["sh", "-c", "curl https://rclone.org/install.sh | sudo bash"])
        console.print("[green]rclone installed via official script[/green]")
    except RcloneInstallError:
        raise RcloneInstallError(
            "Failed to install rclone. Please install manually: sudo snap install rclone"
        )


def install_rclone_windows() -> None:
    """Install rclone on Windows using package managers."""
    # Try winget first (built into Windows 10+)
    if shutil.which("winget"):
        try:
            console.print("[blue]Installing rclone via winget...[/blue]")
<<<<<<< HEAD
            run_command(
                [
                    "winget",
                    "install",
                    "Rclone.Rclone",
                    "--accept-source-agreements",
                    "--accept-package-agreements",
                ]
            )
            console.print("[green]✓ rclone installed via winget[/green]")
=======
            run_command(["winget", "install", "Rclone.Rclone"])
            console.print("[green]rclone installed via winget[/green]")
>>>>>>> 0ba6f219
            return
        except RcloneInstallError:
            console.print("[yellow]winget installation failed, trying chocolatey...[/yellow]")

    # Try chocolatey
    if shutil.which("choco"):
        try:
            console.print("[blue]Installing rclone via chocolatey...[/blue]")
            run_command(["choco", "install", "rclone", "-y"])
            console.print("[green]rclone installed via chocolatey[/green]")
            return
        except RcloneInstallError:
            console.print("[yellow]chocolatey installation failed, trying scoop...[/yellow]")

    # Try scoop
    if shutil.which("scoop"):
        try:
            console.print("[blue]Installing rclone via scoop...[/blue]")
            run_command(["scoop", "install", "rclone"])
            console.print("[green]rclone installed via scoop[/green]")
            return
        except RcloneInstallError:
            console.print("[yellow]scoop installation failed[/yellow]")

    # No package manager available
    raise RcloneInstallError(
        "Could not install rclone automatically. Please install a package manager "
        "(winget, chocolatey, or scoop) or install rclone manually from https://rclone.org/downloads/"
    )


def install_rclone(platform_override: Optional[str] = None) -> None:
    """Install rclone for the current platform."""
    if is_rclone_installed():
        console.print("[green]rclone is already installed[/green]")
        return

    platform_name = platform_override or get_platform()
    console.print(f"[blue]Installing rclone for {platform_name}...[/blue]")

    try:
        if platform_name == "macos":
            install_rclone_macos()
        elif platform_name == "linux":
            install_rclone_linux()
        elif platform_name == "windows":
            install_rclone_windows()
            refresh_windows_path()
        else:
            raise RcloneInstallError(f"Unsupported platform: {platform_name}")

        # Verify installation
        if not is_rclone_installed():
            raise RcloneInstallError("rclone installation completed but command not found in PATH")

        console.print("[green]rclone installation completed successfully[/green]")

    except RcloneInstallError:
        raise
    except Exception as e:
        raise RcloneInstallError(f"Unexpected error during installation: {e}") from e


def refresh_windows_path() -> None:
    """Refresh the Windows PATH environment variable for the current session."""
    if platform.system().lower() != "windows":
        return

    # Importing here after performing platform detection. Also note that we have to ignore pylance/pyright
    # warnings about winreg attributes so that "errors" don't appear on non-Windows platforms.
    import winreg

    user_key_path = r"Environment"
    system_key_path = r"System\CurrentControlSet\Control\Session Manager\Environment"
    new_path = ""

    # Read user PATH
    try:
        reg_key = winreg.OpenKey(winreg.HKEY_CURRENT_USER, user_key_path, 0, winreg.KEY_READ)  # type: ignore[reportAttributeAccessIssue]
        user_path, _ = winreg.QueryValueEx(reg_key, "PATH")  # type: ignore[reportAttributeAccessIssue]
        winreg.CloseKey(reg_key)  # type: ignore[reportAttributeAccessIssue]
    except Exception:
        user_path = ""

    # Read system PATH
    try:
        reg_key = winreg.OpenKey(winreg.HKEY_LOCAL_MACHINE, system_key_path, 0, winreg.KEY_READ)  # type: ignore[reportAttributeAccessIssue]
        system_path, _ = winreg.QueryValueEx(reg_key, "PATH")  # type: ignore[reportAttributeAccessIssue]
        winreg.CloseKey(reg_key)  # type: ignore[reportAttributeAccessIssue]
    except Exception:
        system_path = ""

    # Merge user and system PATHs (system first, then user)
    if system_path and user_path:
        new_path = system_path + ";" + user_path
    elif system_path:
        new_path = system_path
    elif user_path:
        new_path = user_path

    if new_path:
        os.environ["PATH"] = new_path


def get_rclone_version() -> Optional[str]:
    """Get the installed rclone version."""
    if not is_rclone_installed():
        return None

    try:
        result = run_command(["rclone", "version"], check=False)
        if result.returncode == 0:
            # Parse version from output (format: "rclone v1.64.0")
            lines = result.stdout.strip().split("\n")
            for line in lines:
                if line.startswith("rclone v"):
                    return line.split()[1]
        return "unknown"
    except Exception:
        return "unknown"<|MERGE_RESOLUTION|>--- conflicted
+++ resolved
@@ -117,7 +117,6 @@
     if shutil.which("winget"):
         try:
             console.print("[blue]Installing rclone via winget...[/blue]")
-<<<<<<< HEAD
             run_command(
                 [
                     "winget",
@@ -128,10 +127,6 @@
                 ]
             )
             console.print("[green]✓ rclone installed via winget[/green]")
-=======
-            run_command(["winget", "install", "Rclone.Rclone"])
-            console.print("[green]rclone installed via winget[/green]")
->>>>>>> 0ba6f219
             return
         except RcloneInstallError:
             console.print("[yellow]winget installation failed, trying chocolatey...[/yellow]")
