--- conflicted
+++ resolved
@@ -94,7 +94,6 @@
     if not config.has_section(REMOTE_NAME):
         config.add_section(REMOTE_NAME)
 
-<<<<<<< HEAD
     config.set(section_name, "type", "s3")
     config.set(section_name, "provider", "Other")
     config.set(section_name, "access_key_id", access_key)
@@ -104,14 +103,6 @@
     # Prevent unnecessary encoding of filenames (only encode slashes and invalid UTF-8)
     # This prevents files with spaces like "Hello World.md" from being quoted
     config.set(section_name, "encoding", "Slash,InvalidUtf8")
-=======
-    config.set(REMOTE_NAME, "type", "s3")
-    config.set(REMOTE_NAME, "provider", "Other")
-    config.set(REMOTE_NAME, "access_key_id", access_key)
-    config.set(REMOTE_NAME, "secret_access_key", secret_key)
-    config.set(REMOTE_NAME, "endpoint", endpoint)
-    config.set(REMOTE_NAME, "region", region)
->>>>>>> 045e931b
 
     # Save updated config
     save_rclone_config(config)
