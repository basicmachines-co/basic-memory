"""Utility functions for basic-memory."""

import os

import logging
import re
import sys
from pathlib import Path
from typing import Optional, Protocol, Union, runtime_checkable, List

from loguru import logger
from unidecode import unidecode


@runtime_checkable
class PathLike(Protocol):
    """Protocol for objects that can be used as paths."""

    def __str__(self) -> str: ...


# In type annotations, use Union[Path, str] instead of FilePath for now
# This preserves compatibility with existing code while we migrate
FilePath = Union[Path, str]

# Disable the "Queue is full" warning
logging.getLogger("opentelemetry.sdk.metrics._internal.instrument").setLevel(logging.ERROR)


def generate_permalink(file_path: Union[Path, str, PathLike]) -> str:
    """Generate a stable permalink from a file path.

    Args:
        file_path: Original file path (str, Path, or PathLike)

    Returns:
        Normalized permalink that matches validation rules. Converts spaces and underscores
        to hyphens for consistency. Preserves non-ASCII characters like Chinese.

    Examples:
        >>> generate_permalink("docs/My Feature.md")
        'docs/my-feature'
        >>> generate_permalink("specs/API (v2).md")
        'specs/api-v2'
        >>> generate_permalink("design/unified_model_refactor.md")
        'design/unified-model-refactor'
        >>> generate_permalink("中文/测试文档.md")
        '中文/测试文档'
    """
    # Convert Path to string if needed
    path_str = Path(str(file_path)).as_posix()

    # Remove extension
    base = os.path.splitext(path_str)[0]

    # Check if we have non-ASCII characters that should be preserved
    has_non_ascii = any(ord(char) > 127 for char in base)
    
    if has_non_ascii:
        # Preserve non-ASCII characters like Chinese while still processing ASCII parts
        result = base
        
        # Insert dash between camelCase
        result = re.sub(r"([a-z0-9])([A-Z])", r"\1-\2", result)
        
        # Convert only ASCII letters to lowercase, preserve non-ASCII
        lower_text = "".join(c.lower() if c.isascii() and c.isalpha() else c for c in result)
        
        # Replace underscores with hyphens
        text_with_hyphens = lower_text.replace("_", "-")
        
        # Replace spaces and unsafe ASCII chars with hyphens, preserve non-ASCII chars
        # Includes Chinese character ranges (CJK Unified Ideographs, CJK symbols, etc.)
        clean_text = re.sub(
            r"[^a-z0-9\u4e00-\u9fff\u3000-\u303f\u3400-\u4dbf/\-]", "-", text_with_hyphens
        )
    else:
        # Original ASCII-only processing for backward compatibility
        # Transliterate unicode to ascii
        ascii_text = unidecode(base)

        # Insert dash between camelCase
        ascii_text = re.sub(r"([a-z0-9])([A-Z])", r"\1-\2", ascii_text)

        # Convert to lowercase
        lower_text = ascii_text.lower()

        # replace underscores with hyphens
        text_with_hyphens = lower_text.replace("_", "-")

        # Replace remaining invalid chars with hyphens
        clean_text = re.sub(r"[^a-z0-9/\-]", "-", text_with_hyphens)

    # Collapse multiple hyphens
    clean_text = re.sub(r"-+", "-", clean_text)

    # Clean each path segment
    segments = clean_text.split("/")
    clean_segments = [s.strip("-") for s in segments]

    return "/".join(clean_segments)


def setup_logging(
    env: str,
    home_dir: Path,
    log_file: Optional[str] = None,
    log_level: str = "INFO",
    console: bool = True,
) -> None:  # pragma: no cover
    """
    Configure logging for the application.

    Args:
        env: The environment name (dev, test, prod)
        home_dir: The root directory for the application
        log_file: The name of the log file to write to
        log_level: The logging level to use
        console: Whether to log to the console
    """
    # Remove default handler and any existing handlers
    logger.remove()

    # Add file handler if we are not running tests and a log file is specified
    if log_file and env != "test":
        # Setup file logger
        log_path = home_dir / log_file
        logger.add(
            str(log_path),
            level=log_level,
            rotation="10 MB",
            retention="10 days",
            backtrace=True,
            diagnose=True,
            enqueue=True,
            colorize=False,
        )

    # Add console logger if requested or in test mode
    if env == "test" or console:
        logger.add(sys.stderr, level=log_level, backtrace=True, diagnose=True, colorize=True)

    logger.info(f"ENV: '{env}' Log level: '{log_level}' Logging to {log_file}")

    # Reduce noise from third-party libraries
    noisy_loggers = {
        # HTTP client logs
        "httpx": logging.WARNING,
        # File watching logs
        "watchfiles.main": logging.WARNING,
    }

    # Set log levels for noisy loggers
    for logger_name, level in noisy_loggers.items():
        logging.getLogger(logger_name).setLevel(level)


def parse_tags(tags: Union[List[str], str, None]) -> List[str]:
    """Parse tags from various input formats into a consistent list.

    Args:
        tags: Can be a list of strings, a comma-separated string, or None

    Returns:
        A list of tag strings, or an empty list if no tags

    Note:
        This function strips leading '#' characters from tags to prevent
        their accumulation when tags are processed multiple times.
    """
    if tags is None:
        return []

    # Process list of tags
    if isinstance(tags, list):
        # First strip whitespace, then strip leading '#' characters to prevent accumulation
        return [tag.strip().lstrip("#") for tag in tags if tag and tag.strip()]

    # Process comma-separated string of tags
    if isinstance(tags, str):
        # Split by comma, strip whitespace, then strip leading '#' characters
        return [tag.strip().lstrip("#") for tag in tags.split(",") if tag and tag.strip()]

    # For any other type, try to convert to string and parse
    try:  # pragma: no cover
        return parse_tags(str(tags))
    except (ValueError, TypeError):  # pragma: no cover
        logger.warning(f"Couldn't parse tags from input of type {type(tags)}: {tags}")
<<<<<<< HEAD
        return []


def validate_project_path(path: str, project_path: Path) -> bool:
    """Ensure path stays within project boundaries."""
    # Allow empty strings as they resolve to the project root
    if not path:
        return True

    # Check for obvious path traversal patterns first
    if ".." in path or "~" in path:
        return False

    # Check for Windows-style path traversal (even on Unix systems)
    if "\\.." in path or path.startswith("\\"):
        return False

    # Block absolute paths (Unix-style starting with / or Windows-style with drive letters)
    if path.startswith("/") or (len(path) >= 2 and path[1] == ":"):
        return False

    # Block paths with control characters (but allow whitespace that will be stripped)
    if path.strip() and any(ord(c) < 32 and c not in [" ", "\t"] for c in path):
        return False

    try:
        resolved = (project_path / path).resolve()
        return resolved.is_relative_to(project_path.resolve())
    except (ValueError, OSError):
        return False


def normalize_newlines(multiline: str) -> str:
    """Replace any \r\n, \r, or \n with the native newline.

    Args:
        multiline: String containing any mixture of newlines.

    Returns:
        A string with normalized newlines native to the platform.
    """
    return re.sub(r'\r\n?|\n', os.linesep, multiline)
=======
        return []
>>>>>>> 63ae9ee0
<|MERGE_RESOLUTION|>--- conflicted
+++ resolved
@@ -186,37 +186,7 @@
         return parse_tags(str(tags))
     except (ValueError, TypeError):  # pragma: no cover
         logger.warning(f"Couldn't parse tags from input of type {type(tags)}: {tags}")
-<<<<<<< HEAD
         return []
-
-
-def validate_project_path(path: str, project_path: Path) -> bool:
-    """Ensure path stays within project boundaries."""
-    # Allow empty strings as they resolve to the project root
-    if not path:
-        return True
-
-    # Check for obvious path traversal patterns first
-    if ".." in path or "~" in path:
-        return False
-
-    # Check for Windows-style path traversal (even on Unix systems)
-    if "\\.." in path or path.startswith("\\"):
-        return False
-
-    # Block absolute paths (Unix-style starting with / or Windows-style with drive letters)
-    if path.startswith("/") or (len(path) >= 2 and path[1] == ":"):
-        return False
-
-    # Block paths with control characters (but allow whitespace that will be stripped)
-    if path.strip() and any(ord(c) < 32 and c not in [" ", "\t"] for c in path):
-        return False
-
-    try:
-        resolved = (project_path / path).resolve()
-        return resolved.is_relative_to(project_path.resolve())
-    except (ValueError, OSError):
-        return False
 
 
 def normalize_newlines(multiline: str) -> str:
@@ -228,7 +198,4 @@
     Returns:
         A string with normalized newlines native to the platform.
     """
-    return re.sub(r'\r\n?|\n', os.linesep, multiline)
-=======
-        return []
->>>>>>> 63ae9ee0
+    return re.sub(r'\r\n?|\n', os.linesep, multiline)