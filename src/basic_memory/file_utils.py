--- conflicted
+++ resolved
@@ -237,7 +237,6 @@
         raise FileError(f"Failed to update frontmatter: {e}")
 
 
-<<<<<<< HEAD
 def dumps_frontmatter_obsidian_compatible(post: frontmatter.Post) -> str:
     """
     Serialize frontmatter.Post to markdown with Obsidian-compatible YAML format.
@@ -291,7 +290,8 @@
     
     # Construct the final markdown with frontmatter
     return f"---\n{yaml_str}---\n\n{post.content}" if post.content else f"---\n{yaml_str}---\n"
-=======
+
+
 def sanitize_for_filename(text: str, replacement: str = "-") -> str:
     """
     Sanitize string to be safe for use as a note title
@@ -308,4 +308,3 @@
     text = re.sub(f"{re.escape(replacement)}+", replacement, text)
 
     return text.strip(replacement)
->>>>>>> 105bcaa0
