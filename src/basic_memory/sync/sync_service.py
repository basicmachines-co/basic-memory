"""Service for syncing files between filesystem and database."""

<<<<<<< HEAD
import mimetypes
=======
>>>>>>> 37a01b80
import os
from dataclasses import dataclass
from dataclasses import field
from datetime import datetime
from pathlib import Path
<<<<<<< HEAD
from typing import Set, Dict, Sequence
=======
from typing import Set, Dict
>>>>>>> 37a01b80
from typing import Tuple

import logfire
from loguru import logger

from basic_memory.markdown import EntityParser
from basic_memory.models import Entity
from basic_memory.repository import EntityRepository, RelationRepository
from basic_memory.services import EntityService, FileService
from basic_memory.services.search_service import SearchService


@dataclass
class SyncReport:
    """Report of file changes found compared to database state.

    Attributes:
        total: Total number of files in directory being synced
        new: Files that exist on disk but not in database
        modified: Files that exist in both but have different checksums
        deleted: Files that exist in database but not on disk
        moves: Files that have been moved from one location to another
        checksums: Current checksums for files on disk
    """

    # We keep paths as strings in sets/dicts for easier serialization
    new: Set[str] = field(default_factory=set)
    modified: Set[str] = field(default_factory=set)
    deleted: Set[str] = field(default_factory=set)
    moves: Dict[str, str] = field(default_factory=dict)  # old_path -> new_path
    checksums: Dict[str, str] = field(default_factory=dict)  # path -> checksum

    @property
    def total(self) -> int:
        """Total number of changes."""
        return len(self.new) + len(self.modified) + len(self.deleted) + len(self.moves)
<<<<<<< HEAD
    
=======

>>>>>>> 37a01b80

@dataclass
class ScanResult:
    """Result of scanning a directory."""

    # file_path -> checksum
    files: Dict[str, str] = field(default_factory=dict)

    # checksum -> file_path
    checksums: Dict[str, str] = field(default_factory=dict)

    # file_path -> error message
    errors: Dict[str, str] = field(default_factory=dict)


class SyncService:
    """Syncs documents and knowledge files with database."""

    def __init__(
        self,
        entity_service: EntityService,
        entity_parser: EntityParser,
        entity_repository: EntityRepository,
        relation_repository: RelationRepository,
        search_service: SearchService,
        file_service: FileService,
    ):
        self.entity_service = entity_service
        self.entity_parser = entity_parser
        self.entity_repository = entity_repository
        self.relation_repository = relation_repository
        self.search_service = search_service
        self.file_service = file_service

    async def sync(self, directory: Path) -> SyncReport:
        """Sync all files with database."""

<<<<<<< HEAD
        with logfire.span(f"sync {directory}", directory=directory):
=======
        with logfire.span(f"sync {directory}", directory=directory):  # pyright: ignore [reportGeneralTypeIssues]
>>>>>>> 37a01b80
            # initial paths from db to sync
            # path -> checksum
            report = await self.scan(directory)

            # order of sync matters to resolve relations effectively

            # sync moves first
            for old_path, new_path in report.moves.items():
<<<<<<< HEAD
                await self.handle_move(old_path, new_path)
=======
                # in the case where a file has been deleted and replaced by another file
                # it will show up in the move and modified lists, so handle it in modified
                if new_path in report.modified:
                    report.modified.remove(new_path)
                else:
                    await self.handle_move(old_path, new_path)
>>>>>>> 37a01b80

            # deleted next
            for path in report.deleted:
                await self.handle_delete(path)

            # then new and modified
            for path in report.new:
                await self.sync_file(path, new=True)

            for path in report.modified:
                await self.sync_file(path, new=False)

            await self.resolve_relations()
            return report

    async def scan(self, directory):
        """Scan directory for changes compared to database state."""
<<<<<<< HEAD
        
        db_paths = await self.get_db_file_state()
        
        # Track potentially moved files by checksum
        scan_result = await self.scan_directory(directory)
        report = SyncReport()
        
=======

        db_paths = await self.get_db_file_state()

        # Track potentially moved files by checksum
        scan_result = await self.scan_directory(directory)
        report = SyncReport()

>>>>>>> 37a01b80
        # First find potential new files and record checksums
        # if a path is not present in the db, it could be new or could be the destination of a move
        for file_path, checksum in scan_result.files.items():
            if file_path not in db_paths:
                report.new.add(file_path)
                report.checksums[file_path] = checksum
<<<<<<< HEAD
                
        # Now detect moves and deletions
        for db_path, db_checksum in db_paths.items():
            
=======

        # Now detect moves and deletions
        for db_path, db_checksum in db_paths.items():
>>>>>>> 37a01b80
            local_checksum_for_db_path = scan_result.files.get(db_path)

            # file not modified
            if db_checksum == local_checksum_for_db_path:
                pass

            # if checksums don't match for the same path, its modified
            if local_checksum_for_db_path and db_checksum != local_checksum_for_db_path:
                report.modified.add(db_path)
<<<<<<< HEAD
                report.checksums[db_path] = checksum
=======
                report.checksums[db_path] = local_checksum_for_db_path
>>>>>>> 37a01b80

            # check if it's moved or deleted
            if not local_checksum_for_db_path:
                # if we find the checksum in another file, it's a move
                if db_checksum in scan_result.checksums:
                    new_path = scan_result.checksums[db_checksum]
                    report.moves[db_path] = new_path
<<<<<<< HEAD
                    
                    # Remove from new files since it's a move
                    report.new.remove(new_path)
=======

                    # Remove from new files if present
                    if new_path in report.new:
                        report.new.remove(new_path)
>>>>>>> 37a01b80

                # deleted
                else:
                    report.deleted.add(db_path)
        return report

    async def get_db_file_state(self) -> Dict[str, str]:
        """Get file_path and checksums from database.
        Args:
            db_records: database records
        Returns:
            Dict mapping file paths to FileState
            :param db_records: the data from the db
        """
        db_records = await self.entity_repository.find_all()
        return {r.file_path: r.checksum or "" for r in db_records}

    async def sync_file(self, path: str, new: bool = True) -> Tuple[Entity, str]:
        """Sync a single file."""
<<<<<<< HEAD

        try:
            if self.file_service.is_markdown(path):
                entity, checksum = await self.sync_markdown_file(path, new)
            else:
                entity, checksum = await self.sync_regular_file(path, new)
            await self.search_service.index_entity(entity)
            return entity, checksum

        except Exception as e:
            logger.error(f"Failed to sync {path}: {e}")
            raise

    async def sync_markdown_file(self, path: str, new: bool = True) -> Tuple[Entity, str]:
        """Sync a markdown file with full processing."""

        # Parse markdown first to get any existing permalink
        entity_markdown = await self.entity_parser.parse_file(path)

=======

        try:
            if self.file_service.is_markdown(path):
                entity, checksum = await self.sync_markdown_file(path, new)
            else:
                entity, checksum = await self.sync_regular_file(path, new)
            await self.search_service.index_entity(entity)
            return entity, checksum

        except Exception as e:  # pragma: no cover
            logger.error(f"Failed to sync {path}: {e}")
            raise

    async def sync_markdown_file(self, path: str, new: bool = True) -> Tuple[Entity, str]:
        """Sync a markdown file with full processing."""

        # Parse markdown first to get any existing permalink
        entity_markdown = await self.entity_parser.parse_file(path)

>>>>>>> 37a01b80
        # Resolve permalink - this handles all the cases including conflicts
        permalink = await self.entity_service.resolve_permalink(path, markdown=entity_markdown)

        # If permalink changed, update the file
        if permalink != entity_markdown.frontmatter.permalink:
            logger.info(f"Updating permalink in {path}: {permalink}")
            entity_markdown.frontmatter.metadata["permalink"] = permalink
            checksum = await self.file_service.update_frontmatter(path, {"permalink": permalink})
        else:
            checksum = await self.file_service.compute_checksum(path)

        # if the file is new, create an entity
        if new:
            # Create entity with final permalink
            logger.debug(f"Creating new entity from markdown: {path}")
            await self.entity_service.create_entity_from_markdown(Path(path), entity_markdown)

        # otherwise we need to update the entity and observations
        else:
            logger.debug(f"Updating entity from markdown: {path}")
            await self.entity_service.update_entity_and_observations(Path(path), entity_markdown)

        # Update relations and search index
        entity = await self.entity_service.update_entity_relations(path, entity_markdown)

        # set checksum
        await self.entity_repository.update(entity.id, {"checksum": checksum})
        return entity, checksum

    async def sync_regular_file(self, path: str, new: bool = True) -> Tuple[Entity, str]:
        """Sync a non-markdown file with basic tracking."""

        checksum = await self.file_service.compute_checksum(path)
        if new:
            # Generate permalink from path
<<<<<<< HEAD
            permalink = await self.entity_service.resolve_permalink(path)
=======
            await self.entity_service.resolve_permalink(path)
>>>>>>> 37a01b80

            # get file timestamps
            file_stats = self.file_service.file_stats(path)
            created = datetime.fromtimestamp(file_stats.st_ctime)
            modified = datetime.fromtimestamp(file_stats.st_mtime)

            # get mime type
            content_type = self.file_service.content_type(path)

            file_path = Path(path)
            entity = await self.entity_repository.add(
                Entity(
                    entity_type="file",
                    file_path=path,
<<<<<<< HEAD
                    permalink=permalink,
=======
>>>>>>> 37a01b80
                    checksum=checksum,
                    title=file_path.name,
                    created_at=created,
                    updated_at=modified,
                    content_type=content_type,
                )
            )
<<<<<<< HEAD
        else:
            entity = await self.entity_repository.get_by_file_path(path)
            entity = await self.entity_repository.update(
                entity.id, {"file_path": path, "checksum": checksum}
            )

        return entity, checksum
=======
            return entity, checksum
        else:
            entity = await self.entity_repository.get_by_file_path(path)
            assert entity is not None, "entity should not be None for existing file"
            updated = await self.entity_repository.update(
                entity.id, {"file_path": path, "checksum": checksum}
            )
            assert updated is not None, "entity should be updated"
            return updated, checksum
>>>>>>> 37a01b80

    async def handle_delete(self, file_path: str):
        """Handle complete entity deletion including search index cleanup."""

        # First get entity to get permalink before deletion
        entity = await self.entity_repository.get_by_file_path(file_path)
        if entity:
            logger.debug(f"Deleting entity and cleaning up search index: {file_path}")

            # Delete from db (this cascades to observations/relations)
            await self.entity_service.delete_entity_by_file_path(file_path)

            # Clean up search index
            permalinks = (
                [entity.permalink]
                + [o.permalink for o in entity.observations]
                + [r.permalink for r in entity.relations]
            )
            logger.debug(f"Deleting from search index: {permalinks}")
            for permalink in permalinks:
                if permalink:
                    await self.search_service.delete_by_permalink(permalink)
                else:
                    await self.search_service.delete_by_entity_id(entity.id)

    async def handle_move(self, old_path, new_path):
        logger.debug(f"Moving entity: {old_path} -> {new_path}")
        entity = await self.entity_repository.get_by_file_path(old_path)
        if entity:
            # Update file_path but keep the same permalink for link stability
            updated = await self.entity_repository.update(entity.id, {"file_path": new_path})
<<<<<<< HEAD
=======
            assert updated is not None, "entity should be updated"
>>>>>>> 37a01b80
            # update search index
            await self.search_service.index_entity(updated)

    async def resolve_relations(self):
        """Try to resolve any unresolved relations"""

<<<<<<< HEAD
        logger.debug("Attempting to resolve forward references")
        for relation in await self.relation_repository.find_unresolved_relations():
=======
        unresolved_relations = await self.relation_repository.find_unresolved_relations()
        logger.debug(f"Attempting to resolve {len(unresolved_relations)} forward references")
        for relation in unresolved_relations:
>>>>>>> 37a01b80
            resolved_entity = await self.entity_service.link_resolver.resolve_link(relation.to_name)

            # ignore reference to self
            if resolved_entity and resolved_entity.id != relation.from_id:
                logger.debug(
                    f"Resolved forward reference: {relation.to_name} -> {resolved_entity.title}"
                )
<<<<<<< HEAD
                try:
                    await self.relation_repository.update(
                        relation.id,
                        {
                            "to_id": resolved_entity.id,
                            "to_name": resolved_entity.title,
                        },
                    )
                except IntegrityError:
                    logger.debug(f"Ignoring duplicate relation {relation}")

                # update search index
                await self.search_service.index_entity(resolved_entity)

    async def scan_directory(self, directory: Path) -> ScanResult:
        """
        Scan directory for markdown files and their checksums.

        Args:
            directory: Directory to scan

        Returns:
            ScanResult containing found files and any errors
        """

        logger.debug(f"Scanning directory: {directory}")
        result = ScanResult()

        if not directory.exists():
            logger.debug(f"Directory does not exist: {directory}")
            return result

        for root, dirnames, filenames in os.walk(str(directory)):
            # Skip dot directories in-place
            dirnames[:] = [d for d in dirnames if not d.startswith('.')]

            for filename in filenames:
                # Skip dot files
                if filename.startswith('.'):
                    continue

                path = Path(root) / filename
                rel_path = str(path.relative_to(directory))
                checksum = await self.file_service.compute_checksum(rel_path)
                result.files[rel_path] = checksum
                result.checksums[checksum] = rel_path
                logger.debug(f"Found file: {rel_path} with checksum: {checksum}")

=======
                await self.relation_repository.update(
                    relation.id,
                    {
                        "to_id": resolved_entity.id,
                        "to_name": resolved_entity.title,
                    },
                )

                # update search index
                await self.search_service.index_entity(resolved_entity)

    async def scan_directory(self, directory: Path) -> ScanResult:
        """
        Scan directory for markdown files and their checksums.

        Args:
            directory: Directory to scan

        Returns:
            ScanResult containing found files and any errors
        """

        logger.debug(f"Scanning directory: {directory}")
        result = ScanResult()

        for root, dirnames, filenames in os.walk(str(directory)):
            # Skip dot directories in-place
            dirnames[:] = [d for d in dirnames if not d.startswith(".")]

            for filename in filenames:
                # Skip dot files
                if filename.startswith("."):
                    continue

                path = Path(root) / filename
                rel_path = str(path.relative_to(directory))
                checksum = await self.file_service.compute_checksum(rel_path)
                result.files[rel_path] = checksum
                result.checksums[checksum] = rel_path
                logger.debug(f"Found file: {rel_path} with checksum: {checksum}")
>>>>>>> 37a01b80

        return result<|MERGE_RESOLUTION|>--- conflicted
+++ resolved
@@ -1,19 +1,11 @@
 """Service for syncing files between filesystem and database."""
 
-<<<<<<< HEAD
-import mimetypes
-=======
->>>>>>> 37a01b80
 import os
 from dataclasses import dataclass
 from dataclasses import field
 from datetime import datetime
 from pathlib import Path
-<<<<<<< HEAD
-from typing import Set, Dict, Sequence
-=======
 from typing import Set, Dict
->>>>>>> 37a01b80
 from typing import Tuple
 
 import logfire
@@ -50,11 +42,7 @@
     def total(self) -> int:
         """Total number of changes."""
         return len(self.new) + len(self.modified) + len(self.deleted) + len(self.moves)
-<<<<<<< HEAD
-    
-=======
-
->>>>>>> 37a01b80
+
 
 @dataclass
 class ScanResult:
@@ -92,11 +80,7 @@
     async def sync(self, directory: Path) -> SyncReport:
         """Sync all files with database."""
 
-<<<<<<< HEAD
-        with logfire.span(f"sync {directory}", directory=directory):
-=======
         with logfire.span(f"sync {directory}", directory=directory):  # pyright: ignore [reportGeneralTypeIssues]
->>>>>>> 37a01b80
             # initial paths from db to sync
             # path -> checksum
             report = await self.scan(directory)
@@ -105,16 +89,12 @@
 
             # sync moves first
             for old_path, new_path in report.moves.items():
-<<<<<<< HEAD
-                await self.handle_move(old_path, new_path)
-=======
                 # in the case where a file has been deleted and replaced by another file
                 # it will show up in the move and modified lists, so handle it in modified
                 if new_path in report.modified:
                     report.modified.remove(new_path)
                 else:
                     await self.handle_move(old_path, new_path)
->>>>>>> 37a01b80
 
             # deleted next
             for path in report.deleted:
@@ -132,39 +112,22 @@
 
     async def scan(self, directory):
         """Scan directory for changes compared to database state."""
-<<<<<<< HEAD
-        
+
         db_paths = await self.get_db_file_state()
-        
+
         # Track potentially moved files by checksum
         scan_result = await self.scan_directory(directory)
         report = SyncReport()
-        
-=======
-
-        db_paths = await self.get_db_file_state()
-
-        # Track potentially moved files by checksum
-        scan_result = await self.scan_directory(directory)
-        report = SyncReport()
-
->>>>>>> 37a01b80
+
         # First find potential new files and record checksums
         # if a path is not present in the db, it could be new or could be the destination of a move
         for file_path, checksum in scan_result.files.items():
             if file_path not in db_paths:
                 report.new.add(file_path)
                 report.checksums[file_path] = checksum
-<<<<<<< HEAD
-                
+
         # Now detect moves and deletions
         for db_path, db_checksum in db_paths.items():
-            
-=======
-
-        # Now detect moves and deletions
-        for db_path, db_checksum in db_paths.items():
->>>>>>> 37a01b80
             local_checksum_for_db_path = scan_result.files.get(db_path)
 
             # file not modified
@@ -174,11 +137,7 @@
             # if checksums don't match for the same path, its modified
             if local_checksum_for_db_path and db_checksum != local_checksum_for_db_path:
                 report.modified.add(db_path)
-<<<<<<< HEAD
-                report.checksums[db_path] = checksum
-=======
                 report.checksums[db_path] = local_checksum_for_db_path
->>>>>>> 37a01b80
 
             # check if it's moved or deleted
             if not local_checksum_for_db_path:
@@ -186,16 +145,10 @@
                 if db_checksum in scan_result.checksums:
                     new_path = scan_result.checksums[db_checksum]
                     report.moves[db_path] = new_path
-<<<<<<< HEAD
-                    
-                    # Remove from new files since it's a move
-                    report.new.remove(new_path)
-=======
 
                     # Remove from new files if present
                     if new_path in report.new:
                         report.new.remove(new_path)
->>>>>>> 37a01b80
 
                 # deleted
                 else:
@@ -215,7 +168,6 @@
 
     async def sync_file(self, path: str, new: bool = True) -> Tuple[Entity, str]:
         """Sync a single file."""
-<<<<<<< HEAD
 
         try:
             if self.file_service.is_markdown(path):
@@ -225,26 +177,6 @@
             await self.search_service.index_entity(entity)
             return entity, checksum
 
-        except Exception as e:
-            logger.error(f"Failed to sync {path}: {e}")
-            raise
-
-    async def sync_markdown_file(self, path: str, new: bool = True) -> Tuple[Entity, str]:
-        """Sync a markdown file with full processing."""
-
-        # Parse markdown first to get any existing permalink
-        entity_markdown = await self.entity_parser.parse_file(path)
-
-=======
-
-        try:
-            if self.file_service.is_markdown(path):
-                entity, checksum = await self.sync_markdown_file(path, new)
-            else:
-                entity, checksum = await self.sync_regular_file(path, new)
-            await self.search_service.index_entity(entity)
-            return entity, checksum
-
         except Exception as e:  # pragma: no cover
             logger.error(f"Failed to sync {path}: {e}")
             raise
@@ -255,7 +187,6 @@
         # Parse markdown first to get any existing permalink
         entity_markdown = await self.entity_parser.parse_file(path)
 
->>>>>>> 37a01b80
         # Resolve permalink - this handles all the cases including conflicts
         permalink = await self.entity_service.resolve_permalink(path, markdown=entity_markdown)
 
@@ -291,11 +222,7 @@
         checksum = await self.file_service.compute_checksum(path)
         if new:
             # Generate permalink from path
-<<<<<<< HEAD
-            permalink = await self.entity_service.resolve_permalink(path)
-=======
             await self.entity_service.resolve_permalink(path)
->>>>>>> 37a01b80
 
             # get file timestamps
             file_stats = self.file_service.file_stats(path)
@@ -310,10 +237,6 @@
                 Entity(
                     entity_type="file",
                     file_path=path,
-<<<<<<< HEAD
-                    permalink=permalink,
-=======
->>>>>>> 37a01b80
                     checksum=checksum,
                     title=file_path.name,
                     created_at=created,
@@ -321,15 +244,6 @@
                     content_type=content_type,
                 )
             )
-<<<<<<< HEAD
-        else:
-            entity = await self.entity_repository.get_by_file_path(path)
-            entity = await self.entity_repository.update(
-                entity.id, {"file_path": path, "checksum": checksum}
-            )
-
-        return entity, checksum
-=======
             return entity, checksum
         else:
             entity = await self.entity_repository.get_by_file_path(path)
@@ -339,7 +253,6 @@
             )
             assert updated is not None, "entity should be updated"
             return updated, checksum
->>>>>>> 37a01b80
 
     async def handle_delete(self, file_path: str):
         """Handle complete entity deletion including search index cleanup."""
@@ -371,24 +284,16 @@
         if entity:
             # Update file_path but keep the same permalink for link stability
             updated = await self.entity_repository.update(entity.id, {"file_path": new_path})
-<<<<<<< HEAD
-=======
             assert updated is not None, "entity should be updated"
->>>>>>> 37a01b80
             # update search index
             await self.search_service.index_entity(updated)
 
     async def resolve_relations(self):
         """Try to resolve any unresolved relations"""
 
-<<<<<<< HEAD
-        logger.debug("Attempting to resolve forward references")
-        for relation in await self.relation_repository.find_unresolved_relations():
-=======
         unresolved_relations = await self.relation_repository.find_unresolved_relations()
         logger.debug(f"Attempting to resolve {len(unresolved_relations)} forward references")
         for relation in unresolved_relations:
->>>>>>> 37a01b80
             resolved_entity = await self.entity_service.link_resolver.resolve_link(relation.to_name)
 
             # ignore reference to self
@@ -396,56 +301,6 @@
                 logger.debug(
                     f"Resolved forward reference: {relation.to_name} -> {resolved_entity.title}"
                 )
-<<<<<<< HEAD
-                try:
-                    await self.relation_repository.update(
-                        relation.id,
-                        {
-                            "to_id": resolved_entity.id,
-                            "to_name": resolved_entity.title,
-                        },
-                    )
-                except IntegrityError:
-                    logger.debug(f"Ignoring duplicate relation {relation}")
-
-                # update search index
-                await self.search_service.index_entity(resolved_entity)
-
-    async def scan_directory(self, directory: Path) -> ScanResult:
-        """
-        Scan directory for markdown files and their checksums.
-
-        Args:
-            directory: Directory to scan
-
-        Returns:
-            ScanResult containing found files and any errors
-        """
-
-        logger.debug(f"Scanning directory: {directory}")
-        result = ScanResult()
-
-        if not directory.exists():
-            logger.debug(f"Directory does not exist: {directory}")
-            return result
-
-        for root, dirnames, filenames in os.walk(str(directory)):
-            # Skip dot directories in-place
-            dirnames[:] = [d for d in dirnames if not d.startswith('.')]
-
-            for filename in filenames:
-                # Skip dot files
-                if filename.startswith('.'):
-                    continue
-
-                path = Path(root) / filename
-                rel_path = str(path.relative_to(directory))
-                checksum = await self.file_service.compute_checksum(rel_path)
-                result.files[rel_path] = checksum
-                result.checksums[checksum] = rel_path
-                logger.debug(f"Found file: {rel_path} with checksum: {checksum}")
-
-=======
                 await self.relation_repository.update(
                     relation.id,
                     {
@@ -486,6 +341,5 @@
                 result.files[rel_path] = checksum
                 result.checksums[checksum] = rel_path
                 logger.debug(f"Found file: {rel_path} with checksum: {checksum}")
->>>>>>> 37a01b80
 
         return result