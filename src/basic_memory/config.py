"""Configuration management for basic-memory."""

import json
import os
from dataclasses import dataclass
from pathlib import Path
from typing import Any, Dict, Literal, Optional, List, Tuple

from dotenv import load_dotenv
from loguru import logger
from pydantic import Field, field_validator
from pydantic_settings import BaseSettings, SettingsConfigDict

import basic_memory
from basic_memory.utils import setup_logging, generate_permalink


DATABASE_NAME = "memory.db"
APP_DATABASE_NAME = "memory.db"  # Using the same name but in the app directory
DATA_DIR_NAME = ".basic-memory"
CONFIG_FILE_NAME = "config.json"
WATCH_STATUS_JSON = "watch-status.json"

Environment = Literal["test", "dev", "user"]

load_dotenv()


@dataclass
class ProjectConfig:
    """Configuration for a specific basic-memory project."""

    name: str
    home: Path

    @property
    def project(self):
        return self.name

    @property
    def project_url(self) -> str:  # pragma: no cover
        return f"/{generate_permalink(self.name)}"


class BasicMemoryConfig(BaseSettings):
    """Pydantic model for Basic Memory global configuration."""

    env: Environment = Field(default="dev", description="Environment name")

    projects: Dict[str, str] = Field(
        default_factory=lambda: {
            "main": Path(os.getenv("BASIC_MEMORY_HOME", Path.home() / "basic-memory")).as_posix()
        },
        description="Mapping of project names to their filesystem paths",
    )
    default_project: str = Field(
        default="main",
        description="Name of the default project to use",
    )

    # overridden by ~/.basic-memory/config.json
    log_level: str = "INFO"

    # Watch service configuration
    sync_delay: int = Field(
        default=1000, description="Milliseconds to wait after changes before syncing", gt=0
    )

    # update permalinks on move
    update_permalinks_on_move: bool = Field(
        default=False,
        description="Whether to update permalinks when files are moved or renamed. default (False)",
    )

    sync_changes: bool = Field(
        default=True,
        description="Whether to sync changes in real time. default (True)",
    )

<<<<<<< HEAD
=======
    kebab_filenames: bool = Field(
        default=False,
        description="Format for generated filenames. False preserves spaces and special chars, True converts them to hyphens for consistency with permalinks",
    )

    # API connection configuration
    api_url: Optional[str] = Field(
        default=None,
        description="URL of remote Basic Memory API. If set, MCP will connect to this API instead of using local ASGI transport.",
    )

>>>>>>> cd7cee65
    model_config = SettingsConfigDict(
        env_prefix="BASIC_MEMORY_",
        extra="ignore",
        env_file=".env",
        env_file_encoding="utf-8",
    )

    def get_project_path(self, project_name: Optional[str] = None) -> Path:  # pragma: no cover
        """Get the path for a specific project or the default project."""
        name = project_name or self.default_project

        if name not in self.projects:
            raise ValueError(f"Project '{name}' not found in configuration")

        return Path(self.projects[name])

    def model_post_init(self, __context: Any) -> None:
        """Ensure configuration is valid after initialization."""
        # Ensure main project exists
        if "main" not in self.projects:  # pragma: no cover
            self.projects["main"] = (
                Path(os.getenv("BASIC_MEMORY_HOME", Path.home() / "basic-memory"))
            ).as_posix()

        # Ensure default project is valid
        if self.default_project not in self.projects:  # pragma: no cover
            self.default_project = "main"

    @property
    def app_database_path(self) -> Path:
        """Get the path to the app-level database.

        This is the single database that will store all knowledge data
        across all projects.
        """
        database_path = Path.home() / DATA_DIR_NAME / APP_DATABASE_NAME
        if not database_path.exists():  # pragma: no cover
            database_path.parent.mkdir(parents=True, exist_ok=True)
            database_path.touch()
        return database_path

    @property
    def database_path(self) -> Path:
        """Get SQLite database path.

        Rreturns the app-level database path
        for backward compatibility in the codebase.
        """

        # Load the app-level database path from the global config
        config_manager = ConfigManager()
        config = config_manager.load_config()  # pragma: no cover
        return config.app_database_path  # pragma: no cover

    @property
    def project_list(self) -> List[ProjectConfig]:  # pragma: no cover
        """Get all configured projects as ProjectConfig objects."""
        return [ProjectConfig(name=name, home=Path(path)) for name, path in self.projects.items()]

    @field_validator("projects")
    @classmethod
    def ensure_project_paths_exists(cls, v: Dict[str, str]) -> Dict[str, str]:  # pragma: no cover
        """Ensure project path exists."""
        for name, path_value in v.items():
            path = Path(path_value)
            if not Path(path).exists():
                try:
                    path.mkdir(parents=True)
                except Exception as e:
                    logger.error(f"Failed to create project path: {e}")
                    raise e
        return v


class ConfigManager:
    """Manages Basic Memory configuration."""

    def __init__(self) -> None:
        """Initialize the configuration manager."""
        home = os.getenv("HOME", Path.home())
        if isinstance(home, str):
            home = Path(home)

        self.config_dir = home / DATA_DIR_NAME
        self.config_file = self.config_dir / CONFIG_FILE_NAME

        # Ensure config directory exists
        self.config_dir.mkdir(parents=True, exist_ok=True)

    @property
    def config(self) -> BasicMemoryConfig:
        """Get configuration, loading it lazily if needed."""
        return self.load_config()

    def load_config(self) -> BasicMemoryConfig:
        """Load configuration from file or create default."""

        if self.config_file.exists():
            try:
                data = json.loads(self.config_file.read_text(encoding="utf-8"))
                return BasicMemoryConfig(**data)
            except Exception as e:  # pragma: no cover
                logger.exception(f"Failed to load config: {e}")
                raise e
        else:
            config = BasicMemoryConfig()
            self.save_config(config)
            return config

    def save_config(self, config: BasicMemoryConfig) -> None:
        """Save configuration to file."""
        save_basic_memory_config(self.config_file, config)

    @property
    def projects(self) -> Dict[str, str]:
        """Get all configured projects."""
        return self.config.projects.copy()

    @property
    def default_project(self) -> str:
        """Get the default project name."""
        return self.config.default_project

    def add_project(self, name: str, path: str) -> ProjectConfig:
        """Add a new project to the configuration."""
        project_name, _ = self.get_project(name)
        if project_name:  # pragma: no cover
            raise ValueError(f"Project '{name}' already exists")

        # Ensure the path exists
        project_path = Path(path)
        project_path.mkdir(parents=True, exist_ok=True)  # pragma: no cover

        # Load config, modify it, and save it
        config = self.load_config()
        config.projects[name] = project_path.as_posix()
        self.save_config(config)
        return ProjectConfig(name=name, home=project_path)

    def remove_project(self, name: str) -> None:
        """Remove a project from the configuration."""

        project_name, path = self.get_project(name)
        if not project_name:  # pragma: no cover
            raise ValueError(f"Project '{name}' not found")

        # Load config, check, modify, and save
        config = self.load_config()
        if project_name == config.default_project:  # pragma: no cover
            raise ValueError(f"Cannot remove the default project '{name}'")

        del config.projects[name]
        self.save_config(config)

    def set_default_project(self, name: str) -> None:
        """Set the default project."""
        project_name, path = self.get_project(name)
        if not project_name:  # pragma: no cover
            raise ValueError(f"Project '{name}' not found")

        # Load config, modify, and save
        config = self.load_config()
        config.default_project = project_name
        self.save_config(config)

    def get_project(self, name: str) -> Tuple[str, str] | Tuple[None, None]:
        """Look up a project from the configuration by name or permalink"""
        project_permalink = generate_permalink(name)
        app_config = self.config
        for project_name, path in app_config.projects.items():
            if project_permalink == generate_permalink(project_name):
                return project_name, path
        return None, None


def get_project_config(project_name: Optional[str] = None) -> ProjectConfig:
    """
    Get the project configuration for the current session.
    If project_name is provided, it will be used instead of the default project.
    """

    actual_project_name = None

    # load the config from file
    config_manager = ConfigManager()
    app_config = config_manager.load_config()

    # Get project name from environment variable
    os_project_name = os.environ.get("BASIC_MEMORY_PROJECT", None)
    if os_project_name:  # pragma: no cover
        logger.warning(
            f"BASIC_MEMORY_PROJECT is not supported anymore. Use the --project flag or set the default project in the config instead. Setting default project to {os_project_name}"
        )
        actual_project_name = project_name
    # if the project_name is passed in, use it
    elif not project_name:
        # use default
        actual_project_name = app_config.default_project
    else:  # pragma: no cover
        actual_project_name = project_name

    # the config contains a dict[str,str] of project names and absolute paths
    assert actual_project_name is not None, "actual_project_name cannot be None"

    project_permalink = generate_permalink(actual_project_name)

    for name, path in app_config.projects.items():
        if project_permalink == generate_permalink(name):
            return ProjectConfig(name=name, home=Path(path))

    # otherwise raise error
    raise ValueError(f"Project '{actual_project_name}' not found")  # pragma: no cover


def save_basic_memory_config(file_path: Path, config: BasicMemoryConfig) -> None:
    """Save configuration to file."""
    try:
        file_path.write_text(json.dumps(config.model_dump(), indent=2))
    except Exception as e:  # pragma: no cover
        logger.error(f"Failed to save config: {e}")


def update_current_project(project_name: str) -> None:
    """Update the global config to use a different project.

    This is used by the CLI when --project flag is specified.
    """
    global config
    config = get_project_config(project_name)  # pragma: no cover


# setup logging to a single log file in user home directory
user_home = Path.home()
log_dir = user_home / DATA_DIR_NAME
log_dir.mkdir(parents=True, exist_ok=True)


# Process info for logging
def get_process_name():  # pragma: no cover
    """
    get the type of process for logging
    """
    import sys

    if "sync" in sys.argv:
        return "sync"
    elif "mcp" in sys.argv:
        return "mcp"
    elif "cli" in sys.argv:
        return "cli"
    else:
        return "api"


process_name = get_process_name()

# Global flag to track if logging has been set up
_LOGGING_SETUP = False


# Logging


def setup_basic_memory_logging():  # pragma: no cover
    """Set up logging for basic-memory, ensuring it only happens once."""
    global _LOGGING_SETUP
    if _LOGGING_SETUP:
        # We can't log before logging is set up
        # print("Skipping duplicate logging setup")
        return

    # Check for console logging environment variable - accept more truthy values
    console_logging_env = os.getenv("BASIC_MEMORY_CONSOLE_LOGGING", "false").lower()
    console_logging = console_logging_env in ("true", "1", "yes", "on")

    # Check for log level environment variable first, fall back to config
    log_level = os.getenv("BASIC_MEMORY_LOG_LEVEL")
    if not log_level:
        config_manager = ConfigManager()
        log_level = config_manager.config.log_level

    config_manager = ConfigManager()
    config = get_project_config()
    setup_logging(
        env=config_manager.config.env,
        home_dir=user_home,  # Use user home for logs
        log_level=log_level,
        log_file=f"{DATA_DIR_NAME}/basic-memory-{process_name}.log",
        console=console_logging,
    )

    logger.info(f"Basic Memory {basic_memory.__version__} (Project: {config.project})")
    _LOGGING_SETUP = True


# Set up logging
setup_basic_memory_logging()<|MERGE_RESOLUTION|>--- conflicted
+++ resolved
@@ -6,7 +6,6 @@
 from pathlib import Path
 from typing import Any, Dict, Literal, Optional, List, Tuple
 
-from dotenv import load_dotenv
 from loguru import logger
 from pydantic import Field, field_validator
 from pydantic_settings import BaseSettings, SettingsConfigDict
@@ -23,8 +22,6 @@
 
 Environment = Literal["test", "dev", "user"]
 
-load_dotenv()
-
 
 @dataclass
 class ProjectConfig:
@@ -77,8 +74,6 @@
         description="Whether to sync changes in real time. default (True)",
     )
 
-<<<<<<< HEAD
-=======
     kebab_filenames: bool = Field(
         default=False,
         description="Format for generated filenames. False preserves spaces and special chars, True converts them to hyphens for consistency with permalinks",
@@ -90,7 +85,6 @@
         description="URL of remote Basic Memory API. If set, MCP will connect to this API instead of using local ASGI transport.",
     )
 
->>>>>>> cd7cee65
     model_config = SettingsConfigDict(
         env_prefix="BASIC_MEMORY_",
         extra="ignore",
