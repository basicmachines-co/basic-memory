"""Configuration management for basic-memory."""

import json
import os
from dataclasses import dataclass
from pathlib import Path
from typing import Any, Dict, Literal, Optional, List, Tuple

from loguru import logger
from pydantic import Field, field_validator
from pydantic_settings import BaseSettings, SettingsConfigDict

import basic_memory
from basic_memory.utils import setup_logging, generate_permalink


DATABASE_NAME = "memory.db"
APP_DATABASE_NAME = "memory.db"  # Using the same name but in the app directory
DATA_DIR_NAME = ".basic-memory"
CONFIG_FILE_NAME = "config.json"
WATCH_STATUS_JSON = "watch-status.json"

Environment = Literal["test", "dev", "user"]


@dataclass
class ProjectConfig:
    """Configuration for a specific basic-memory project."""

    name: str
    home: Path

    @property
    def project(self):
        return self.name

    @property
    def project_url(self) -> str:  # pragma: no cover
        return f"/{generate_permalink(self.name)}"


class BasicMemoryConfig(BaseSettings):
    """Pydantic model for Basic Memory global configuration."""

    env: Environment = Field(default="dev", description="Environment name")

    projects: Dict[str, str] = Field(
        default_factory=lambda: {
            "main": Path(os.getenv("BASIC_MEMORY_HOME", Path.home() / "basic-memory")).as_posix()
        },
        description="Mapping of project names to their filesystem paths",
    )
    default_project: str = Field(
        default="main",
        description="Name of the default project to use",
    )
    default_project_mode: bool = Field(
        default=False,
        description="When True, MCP tools automatically use default_project when no project parameter is specified. Enables simplified UX for single-project workflows.",
    )

    # overridden by ~/.basic-memory/config.json
    log_level: str = "INFO"

    # Watch service configuration
    sync_delay: int = Field(
        default=1000, description="Milliseconds to wait after changes before syncing", gt=0
    )

    watch_project_reload_interval: int = Field(
        default=30, description="Seconds between reloading project list in watch service", gt=0
    )

    # update permalinks on move
    update_permalinks_on_move: bool = Field(
        default=False,
        description="Whether to update permalinks when files are moved or renamed. default (False)",
    )

    sync_changes: bool = Field(
        default=True,
        description="Whether to sync changes in real time. default (True)",
    )

    sync_thread_pool_size: int = Field(
        default=4,
        description="Size of thread pool for file I/O operations in sync service",
        gt=0,
    )

    kebab_filenames: bool = Field(
        default=False,
        description="Format for generated filenames. False preserves spaces and special chars, True converts them to hyphens for consistency with permalinks",
    )

<<<<<<< HEAD
    disable_permalinks: bool = Field(
        default=False,
        description="Disable automatic permalink generation in frontmatter. When enabled, new notes won't have permalinks added and sync won't update permalinks. Existing permalinks will still work for reading.",
    )

    # API connection configuration
    api_url: Optional[str] = Field(
        default=None,
        description="URL of remote Basic Memory API. If set, MCP will connect to this API instead of using local ASGI transport.",
=======
    skip_initialization_sync: bool = Field(
        default=False,
        description="Skip expensive initialization synchronization. Useful for cloud/stateless deployments where project reconciliation is not needed.",
>>>>>>> 33ee1e08
    )

    # Cloud configuration
    cloud_client_id: str = Field(
        default="client_01K6KWQPW6J1M8VV7R3TZP5A6M",
        description="OAuth client ID for Basic Memory Cloud",
    )

    cloud_domain: str = Field(
        default="https://eloquent-lotus-05.authkit.app",
        description="AuthKit domain for Basic Memory Cloud",
    )

    cloud_host: str = Field(
        default_factory=lambda: os.getenv(
            "BASIC_MEMORY_CLOUD_HOST", "https://cloud.basicmemory.com"
        ),
        description="Basic Memory Cloud host URL",
    )

    cloud_mode: bool = Field(
        default=False,
        description="Enable cloud mode - all requests go to cloud instead of local (config file value)",
    )

    @property
    def cloud_mode_enabled(self) -> bool:
        """Check if cloud mode is enabled.

        Priority:
        1. BASIC_MEMORY_CLOUD_MODE environment variable
        2. Config file value (cloud_mode)
        """
        env_value = os.environ.get("BASIC_MEMORY_CLOUD_MODE", "").lower()
        if env_value in ("true", "1", "yes"):
            return True
        elif env_value in ("false", "0", "no"):
            return False
        # Fall back to config file value
        return self.cloud_mode

    bisync_config: Dict[str, Any] = Field(
        default_factory=lambda: {
            "profile": "balanced",
            "sync_dir": str(Path.home() / "basic-memory-cloud-sync"),
        },
        description="Bisync configuration for cloud sync",
    )

    model_config = SettingsConfigDict(
        env_prefix="BASIC_MEMORY_",
        extra="ignore",
        env_file=".env",
        env_file_encoding="utf-8",
    )

    def get_project_path(self, project_name: Optional[str] = None) -> Path:  # pragma: no cover
        """Get the path for a specific project or the default project."""
        name = project_name or self.default_project

        if name not in self.projects:
            raise ValueError(f"Project '{name}' not found in configuration")

        return Path(self.projects[name])

    def model_post_init(self, __context: Any) -> None:
        """Ensure configuration is valid after initialization."""
        # Ensure main project exists
        if "main" not in self.projects:  # pragma: no cover
            self.projects["main"] = (
                Path(os.getenv("BASIC_MEMORY_HOME", Path.home() / "basic-memory"))
            ).as_posix()

        # Ensure default project is valid
        if self.default_project not in self.projects:  # pragma: no cover
            self.default_project = "main"

    @property
    def app_database_path(self) -> Path:
        """Get the path to the app-level database.

        This is the single database that will store all knowledge data
        across all projects.
        """
        database_path = Path.home() / DATA_DIR_NAME / APP_DATABASE_NAME
        if not database_path.exists():  # pragma: no cover
            database_path.parent.mkdir(parents=True, exist_ok=True)
            database_path.touch()
        return database_path

    @property
    def database_path(self) -> Path:
        """Get SQLite database path.

        Rreturns the app-level database path
        for backward compatibility in the codebase.
        """

        # Load the app-level database path from the global config
        config_manager = ConfigManager()
        config = config_manager.load_config()  # pragma: no cover
        return config.app_database_path  # pragma: no cover

    @property
    def project_list(self) -> List[ProjectConfig]:  # pragma: no cover
        """Get all configured projects as ProjectConfig objects."""
        return [ProjectConfig(name=name, home=Path(path)) for name, path in self.projects.items()]

    @field_validator("projects")
    @classmethod
    def ensure_project_paths_exists(cls, v: Dict[str, str]) -> Dict[str, str]:  # pragma: no cover
        """Ensure project path exists."""
        for name, path_value in v.items():
            path = Path(path_value)
            if not Path(path).exists():
                try:
                    path.mkdir(parents=True)
                except Exception as e:
                    logger.error(f"Failed to create project path: {e}")
                    raise e
        return v

    @property
    def data_dir_path(self):
        return Path.home() / DATA_DIR_NAME


class ConfigManager:
    """Manages Basic Memory configuration."""

    def __init__(self) -> None:
        """Initialize the configuration manager."""
        home = os.getenv("HOME", Path.home())
        if isinstance(home, str):
            home = Path(home)

        self.config_dir = home / DATA_DIR_NAME
        self.config_file = self.config_dir / CONFIG_FILE_NAME

        # Ensure config directory exists
        self.config_dir.mkdir(parents=True, exist_ok=True)

    @property
    def config(self) -> BasicMemoryConfig:
        """Get configuration, loading it lazily if needed."""
        return self.load_config()

    def load_config(self) -> BasicMemoryConfig:
        """Load configuration from file or create default."""

        if self.config_file.exists():
            try:
                data = json.loads(self.config_file.read_text(encoding="utf-8"))
                return BasicMemoryConfig(**data)
            except Exception as e:  # pragma: no cover
                logger.exception(f"Failed to load config: {e}")
                raise e
        else:
            config = BasicMemoryConfig()
            self.save_config(config)
            return config

    def save_config(self, config: BasicMemoryConfig) -> None:
        """Save configuration to file."""
        save_basic_memory_config(self.config_file, config)

    @property
    def projects(self) -> Dict[str, str]:
        """Get all configured projects."""
        return self.config.projects.copy()

    @property
    def default_project(self) -> str:
        """Get the default project name."""
        return self.config.default_project

    def add_project(self, name: str, path: str) -> ProjectConfig:
        """Add a new project to the configuration."""
        project_name, _ = self.get_project(name)
        if project_name:  # pragma: no cover
            raise ValueError(f"Project '{name}' already exists")

        # Ensure the path exists
        project_path = Path(path)
        project_path.mkdir(parents=True, exist_ok=True)  # pragma: no cover

        # Load config, modify it, and save it
        config = self.load_config()
        config.projects[name] = project_path.as_posix()
        self.save_config(config)
        return ProjectConfig(name=name, home=project_path)

    def remove_project(self, name: str) -> None:
        """Remove a project from the configuration."""

        project_name, path = self.get_project(name)
        if not project_name:  # pragma: no cover
            raise ValueError(f"Project '{name}' not found")

        # Load config, check, modify, and save
        config = self.load_config()
        if project_name == config.default_project:  # pragma: no cover
            raise ValueError(f"Cannot remove the default project '{name}'")

        del config.projects[name]
        self.save_config(config)

    def set_default_project(self, name: str) -> None:
        """Set the default project."""
        project_name, path = self.get_project(name)
        if not project_name:  # pragma: no cover
            raise ValueError(f"Project '{name}' not found")

        # Load config, modify, and save
        config = self.load_config()
        config.default_project = project_name
        self.save_config(config)

    def get_project(self, name: str) -> Tuple[str, str] | Tuple[None, None]:
        """Look up a project from the configuration by name or permalink"""
        project_permalink = generate_permalink(name)
        app_config = self.config
        for project_name, path in app_config.projects.items():
            if project_permalink == generate_permalink(project_name):
                return project_name, path
        return None, None


def get_project_config(project_name: Optional[str] = None) -> ProjectConfig:
    """
    Get the project configuration for the current session.
    If project_name is provided, it will be used instead of the default project.
    """

    actual_project_name = None

    # load the config from file
    config_manager = ConfigManager()
    app_config = config_manager.load_config()

    # Get project name from environment variable
    os_project_name = os.environ.get("BASIC_MEMORY_PROJECT", None)
    if os_project_name:  # pragma: no cover
        logger.warning(
            f"BASIC_MEMORY_PROJECT is not supported anymore. Set the default project in the config instead. Setting default project to {os_project_name}"
        )
        actual_project_name = project_name
    # if the project_name is passed in, use it
    elif not project_name:
        # use default
        actual_project_name = app_config.default_project
    else:  # pragma: no cover
        actual_project_name = project_name

    # the config contains a dict[str,str] of project names and absolute paths
    assert actual_project_name is not None, "actual_project_name cannot be None"

    project_permalink = generate_permalink(actual_project_name)

    for name, path in app_config.projects.items():
        if project_permalink == generate_permalink(name):
            return ProjectConfig(name=name, home=Path(path))

    # otherwise raise error
    raise ValueError(f"Project '{actual_project_name}' not found")  # pragma: no cover


def save_basic_memory_config(file_path: Path, config: BasicMemoryConfig) -> None:
    """Save configuration to file."""
    try:
        file_path.write_text(json.dumps(config.model_dump(), indent=2))
    except Exception as e:  # pragma: no cover
        logger.error(f"Failed to save config: {e}")


# setup logging to a single log file in user home directory
user_home = Path.home()
log_dir = user_home / DATA_DIR_NAME
log_dir.mkdir(parents=True, exist_ok=True)


# Process info for logging
def get_process_name():  # pragma: no cover
    """
    get the type of process for logging
    """
    import sys

    if "sync" in sys.argv:
        return "sync"
    elif "mcp" in sys.argv:
        return "mcp"
    elif "cli" in sys.argv:
        return "cli"
    else:
        return "api"


process_name = get_process_name()

# Global flag to track if logging has been set up
_LOGGING_SETUP = False


# Logging


def setup_basic_memory_logging():  # pragma: no cover
    """Set up logging for basic-memory, ensuring it only happens once."""
    global _LOGGING_SETUP
    if _LOGGING_SETUP:
        # We can't log before logging is set up
        # print("Skipping duplicate logging setup")
        return

    # Check for console logging environment variable - accept more truthy values
    console_logging_env = os.getenv("BASIC_MEMORY_CONSOLE_LOGGING", "false").lower()
    console_logging = console_logging_env in ("true", "1", "yes", "on")

    # Check for log level environment variable first, fall back to config
    log_level = os.getenv("BASIC_MEMORY_LOG_LEVEL")
    if not log_level:
        config_manager = ConfigManager()
        log_level = config_manager.config.log_level

    config_manager = ConfigManager()
    config = get_project_config()
    setup_logging(
        env=config_manager.config.env,
        home_dir=user_home,  # Use user home for logs
        log_level=log_level,
        log_file=f"{DATA_DIR_NAME}/basic-memory-{process_name}.log",
        console=console_logging,
    )

    logger.info(f"Basic Memory {basic_memory.__version__} (Project: {config.project})")
    _LOGGING_SETUP = True


# Set up logging
setup_basic_memory_logging()<|MERGE_RESOLUTION|>--- conflicted
+++ resolved
@@ -93,21 +93,20 @@
         description="Format for generated filenames. False preserves spaces and special chars, True converts them to hyphens for consistency with permalinks",
     )
 
-<<<<<<< HEAD
     disable_permalinks: bool = Field(
         default=False,
         description="Disable automatic permalink generation in frontmatter. When enabled, new notes won't have permalinks added and sync won't update permalinks. Existing permalinks will still work for reading.",
+    )
+
+    skip_initialization_sync: bool = Field(
+        default=False,
+        description="Skip expensive initialization synchronization. Useful for cloud/stateless deployments where project reconciliation is not needed.",
     )
 
     # API connection configuration
     api_url: Optional[str] = Field(
         default=None,
         description="URL of remote Basic Memory API. If set, MCP will connect to this API instead of using local ASGI transport.",
-=======
-    skip_initialization_sync: bool = Field(
-        default=False,
-        description="Skip expensive initialization synchronization. Useful for cloud/stateless deployments where project reconciliation is not needed.",
->>>>>>> 33ee1e08
     )
 
     # Cloud configuration
