--- conflicted
+++ resolved
@@ -29,9 +29,6 @@
     ".tox",
     ".mypy_cache",
     ".ruff_cache",
-<<<<<<< HEAD
-    ".obsidian",
-=======
     # Virtual environments
     ".venv",
     "venv",
@@ -57,7 +54,6 @@
     "*.swp",
     "*.swo",
     "*~",
->>>>>>> c83d5679
 }
 
 
