--- conflicted
+++ resolved
@@ -16,8 +16,10 @@
     "greenlet>=3.1.1",
     "pydantic[email,timezone]>=2.10.3",
     "icecream>=2.1.3",
+    "mcp>=1.2.0",
     "pydantic-settings>=2.6.1",
     "loguru>=0.7.3",
+    "pyright>=1.1.390",
     "markdown-it-py>=3.0.0",
     "python-frontmatter>=1.1.0",
     "rich>=13.9.4",
@@ -28,15 +30,10 @@
     "alembic>=1.14.1",
     "pillow>=11.1.0",
     "pybars3>=0.9.7",
-<<<<<<< HEAD
-    "fastmcp>=2.9.2",
-=======
     "fastmcp>2.10.0",
->>>>>>> 90c89922
     "pyjwt>=2.10.1",
     "python-dotenv>=1.1.0",
     "pytest-aio>=1.9.0",
-    "requests>=2.32.4",
 ]
 
 
@@ -67,7 +64,7 @@
 [tool.uv]
 dev-dependencies = [
     "gevent>=24.11.1",
-    "pyright>=1.1.390",
+    "icecream>=2.1.3",
     "pytest>=8.3.4",
     "pytest-cov>=4.1.0",
     "pytest-mock>=3.12.0",
