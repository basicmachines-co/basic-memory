# Basic Memory - Modern Command Runner

# List all available recipes
default:
    @just --list

## ####################
## Manage deps
## ####################


# Install dependencies
install:
    pip install -e ".[dev]"

# Update all dependencies to latest versions
update-deps:
    uv sync --upgrade

## ####################
## Code
## ####################

# Clean build artifacts and cache files
clean:
    find . -type f -name '*.pyc' -delete
    find . -type d -name '__pycache__' -exec rm -r {} +
    rm -rf installer/build/ installer/dist/ dist/
    rm -f rw.*.dmg .coverage.*

# Format code with ruff
format:
    uv run ruff format .

# Lint and fix code
lint:
    ruff check . --fix

# Type check code
type-check:
    uv run pyright

# Run all code quality checks and tests
check: lint format type-check test

## ####################
## Test
## ####################

# Run unit tests in parallel
test-unit:
    uv run pytest -p pytest_mock -v -n auto

# Run integration tests in parallel
test-int:
    uv run pytest -p pytest_mock -v --no-cov -n auto test-int

# Run all tests
test: test-unit test-int

<<<<<<< HEAD
=======
# Lint and fix code
lint:
    uv run ruff check . --fix
>>>>>>> e26d0df2

## ####################
## Run
## ####################

# Run MCP in stdio mode
run-mcp:
    uv run basic-memory mcp

# Run MCP in stdio mode
run-mcp-http:
    uv run python src/basic_memory/mcp/http/main.py

# Run MCP inspector tool
run-inspector:
    npx @modelcontextprotocol/inspector


## ####################
## DB Migrations
## ####################

# Generate Alembic migration with descriptive message
migration message:
    cd src/basic_memory/alembic && alembic revision --autogenerate -m "{{message}}"

## ####################
## Release
## ####################

# Create a stable release (e.g., just release v0.13.2)
release version:
    #!/usr/bin/env bash
    set -euo pipefail
    
    # Validate version format
    if [[ ! "{{version}}" =~ ^v[0-9]+\.[0-9]+\.[0-9]+$ ]]; then
        echo "❌ Invalid version format. Use: v0.13.2"
        exit 1
    fi
    
    # Extract version number without 'v' prefix
    VERSION_NUM=$(echo "{{version}}" | sed 's/^v//')
    
    echo "🚀 Creating stable release {{version}}"
    
    # Pre-flight checks
    echo "📋 Running pre-flight checks..."
    if [[ -n $(git status --porcelain) ]]; then
        echo "❌ Uncommitted changes found. Please commit or stash them first."
        exit 1
    fi
    
    if [[ $(git branch --show-current) != "main" ]]; then
        echo "❌ Not on main branch. Switch to main first."
        exit 1
    fi
    
    # Check if tag already exists
    if git tag -l "{{version}}" | grep -q "{{version}}"; then
        echo "❌ Tag {{version}} already exists"
        exit 1
    fi
    
    # Run quality checks
    echo "🔍 Running quality checks..."
    just check
    
    # Update version in __init__.py
    echo "📝 Updating version in __init__.py..."
    sed -i.bak "s/__version__ = \".*\"/__version__ = \"$VERSION_NUM\"/" src/basic_memory/__init__.py
    rm -f src/basic_memory/__init__.py.bak
    
    # Commit version update
    git add src/basic_memory/__init__.py
    git commit -m "chore: update version to $VERSION_NUM for {{version}} release"
    
    # Create and push tag
    echo "🏷️  Creating tag {{version}}..."
    git tag "{{version}}"
    
    echo "📤 Pushing to GitHub..."
    git push origin main
    git push origin "{{version}}"
    
    echo "✅ Release {{version}} created successfully!"
    echo "📦 GitHub Actions will build and publish to PyPI"
    echo "🔗 Monitor at: https://github.com/basicmachines-co/basic-memory/actions"

# Create a beta release (e.g., just beta v0.13.2b1)
beta version:
    #!/usr/bin/env bash
    set -euo pipefail
    
    # Validate version format (allow beta/rc suffixes)
    if [[ ! "{{version}}" =~ ^v[0-9]+\.[0-9]+\.[0-9]+(b[0-9]+|rc[0-9]+)$ ]]; then
        echo "❌ Invalid beta version format. Use: v0.13.2b1 or v0.13.2rc1"
        exit 1
    fi
    
    # Extract version number without 'v' prefix
    VERSION_NUM=$(echo "{{version}}" | sed 's/^v//')
    
    echo "🧪 Creating beta release {{version}}"
    
    # Pre-flight checks
    echo "📋 Running pre-flight checks..."
    if [[ -n $(git status --porcelain) ]]; then
        echo "❌ Uncommitted changes found. Please commit or stash them first."
        exit 1
    fi
    
    if [[ $(git branch --show-current) != "main" ]]; then
        echo "❌ Not on main branch. Switch to main first."
        exit 1
    fi
    
    # Check if tag already exists
    if git tag -l "{{version}}" | grep -q "{{version}}"; then
        echo "❌ Tag {{version}} already exists"
        exit 1
    fi
    
    # Run quality checks
    echo "🔍 Running quality checks..."
    just check
    
    # Update version in __init__.py
    echo "📝 Updating version in __init__.py..."
    sed -i.bak "s/__version__ = \".*\"/__version__ = \"$VERSION_NUM\"/" src/basic_memory/__init__.py
    rm -f src/basic_memory/__init__.py.bak
    
    # Commit version update
    git add src/basic_memory/__init__.py
    git commit -m "chore: update version to $VERSION_NUM for {{version}} beta release"
    
    # Create and push tag
    echo "🏷️  Creating tag {{version}}..."
    git tag "{{version}}"
    
    echo "📤 Pushing to GitHub..."
    git push origin main
    git push origin "{{version}}"
    
    echo "✅ Beta release {{version}} created successfully!"
    echo "📦 GitHub Actions will build and publish to PyPI as pre-release"
    echo "🔗 Monitor at: https://github.com/basicmachines-co/basic-memory/actions"
    echo "📥 Install with: uv tool install basic-memory --pre"<|MERGE_RESOLUTION|>--- conflicted
+++ resolved
@@ -1,25 +1,27 @@
 # Basic Memory - Modern Command Runner
-
-# List all available recipes
-default:
-    @just --list
-
-## ####################
-## Manage deps
-## ####################
-
 
 # Install dependencies
 install:
     pip install -e ".[dev]"
 
-# Update all dependencies to latest versions
-update-deps:
-    uv sync --upgrade
+# Run unit tests in parallel
+test-unit:
+    uv run pytest -p pytest_mock -v -n auto
 
-## ####################
-## Code
-## ####################
+# Run integration tests in parallel
+test-int:
+    uv run pytest -p pytest_mock -v --no-cov -n auto test-int
+
+# Run all tests
+test: test-unit test-int
+
+# Lint and fix code
+lint:
+    uv run ruff check . --fix
+
+# Type check code
+type-check:
+    uv run pyright
 
 # Clean build artifacts and cache files
 clean:
@@ -32,67 +34,29 @@
 format:
     uv run ruff format .
 
-# Lint and fix code
-lint:
-    ruff check . --fix
+# Run MCP inspector tool
+run-inspector:
+    npx @modelcontextprotocol/inspector
 
-# Type check code
-type-check:
-    uv run pyright
+# Build macOS installer
+installer-mac:
+    cd installer && chmod +x make_icons.sh && ./make_icons.sh
+    cd installer && uv run python setup.py bdist_mac
+
+# Build Windows installer
+installer-win:
+    cd installer && uv run python setup.py bdist_win32
+
+# Update all dependencies to latest versions
+update-deps:
+    uv sync --upgrade
 
 # Run all code quality checks and tests
 check: lint format type-check test
 
-## ####################
-## Test
-## ####################
-
-# Run unit tests in parallel
-test-unit:
-    uv run pytest -p pytest_mock -v -n auto
-
-# Run integration tests in parallel
-test-int:
-    uv run pytest -p pytest_mock -v --no-cov -n auto test-int
-
-# Run all tests
-test: test-unit test-int
-
-<<<<<<< HEAD
-=======
-# Lint and fix code
-lint:
-    uv run ruff check . --fix
->>>>>>> e26d0df2
-
-## ####################
-## Run
-## ####################
-
-# Run MCP in stdio mode
-run-mcp:
-    uv run basic-memory mcp
-
-# Run MCP in stdio mode
-run-mcp-http:
-    uv run python src/basic_memory/mcp/http/main.py
-
-# Run MCP inspector tool
-run-inspector:
-    npx @modelcontextprotocol/inspector
-
-
-## ####################
-## DB Migrations
-## ####################
-
 # Generate Alembic migration with descriptive message
 migration message:
     cd src/basic_memory/alembic && alembic revision --autogenerate -m "{{message}}"
-
-## ####################
-## Release
-## ####################
 
 # Create a stable release (e.g., just release v0.13.2)
 release version:
@@ -211,4 +175,8 @@
     echo "✅ Beta release {{version}} created successfully!"
     echo "📦 GitHub Actions will build and publish to PyPI as pre-release"
     echo "🔗 Monitor at: https://github.com/basicmachines-co/basic-memory/actions"
-    echo "📥 Install with: uv tool install basic-memory --pre"+    echo "📥 Install with: uv tool install basic-memory --pre"
+
+# List all available recipes
+default:
+    @just --list